/* font.c - Font API and font file loader.  */
/*
 *  GRUB  --  GRand Unified Bootloader
 *  Copyright (C) 2003,2005,2006,2007,2008,2009,2010  Free Software Foundation, Inc.
 *
 *  GRUB is free software: you can redistribute it and/or modify
 *  it under the terms of the GNU General Public License as published by
 *  the Free Software Foundation, either version 3 of the License, or
 *  (at your option) any later version.
 *
 *  GRUB is distributed in the hope that it will be useful,
 *  but WITHOUT ANY WARRANTY; without even the implied warranty of
 *  MERCHANTABILITY or FITNESS FOR A PARTICULAR PURPOSE.  See the
 *  GNU General Public License for more details.
 *
 *  You should have received a copy of the GNU General Public License
 *  along with GRUB.  If not, see <http://www.gnu.org/licenses/>.
 */

#include <grub/bufio.h>
#include <grub/dl.h>
#include <grub/file.h>
#include <grub/font.h>
#include <grub/misc.h>
#include <grub/mm.h>
#include <grub/types.h>
#include <grub/video.h>
#include <grub/bitmap.h>
#include <grub/charset.h>
#include <grub/unicode.h>
#include <grub/fontformat.h>

#ifdef USE_ASCII_FAILBACK
#include "ascii.h"
#endif

#ifndef FONT_DEBUG
#define FONT_DEBUG 0
#endif

struct char_index_entry
{
  grub_uint32_t code;
  grub_uint8_t storage_flags;
  grub_uint32_t offset;

  /* Glyph if loaded, or NULL otherwise.  */
  struct grub_font_glyph *glyph;
};

#define FONT_WEIGHT_NORMAL 100
#define FONT_WEIGHT_BOLD 200
#define ASCII_BITMAP_SIZE 16

struct grub_font
{
  char *name;
  grub_file_t file;
  char *family;
  short point_size;
  short weight;
  short max_char_width;
  short max_char_height;
  short ascent;
  short descent;
  short leading;
  grub_uint32_t num_chars;
  struct char_index_entry *char_index;
  grub_uint16_t *bmp_idx;
};

/* Definition of font registry.  */
struct grub_font_node *grub_font_list;

static int register_font (grub_font_t font);
static void font_init (grub_font_t font);
static void free_font (grub_font_t font);
static void remove_font (grub_font_t font);

struct font_file_section
{
  /* The file this section is in.  */
  grub_file_t file;

  /* FOURCC name of the section.  */
  char name[4];

  /* Length of the section contents.  */
  grub_uint32_t length;

  /* Set by open_section() on EOF.  */
  int eof;
};

/* Replace unknown glyphs with a rounded question mark.  */
static grub_uint8_t unknown_glyph_bitmap[] = {
  /*                               76543210 */
  0x7C,				/*  ooooo   */
  0x82,				/* o     o  */
  0xBA,				/* o ooo o  */
  0xAA,				/* o o o o  */
  0xAA,				/* o o o o  */
  0x8A,				/* o   o o  */
  0x9A,				/* o  oo o  */
  0x92,				/* o  o  o  */
  0x92,				/* o  o  o  */
  0x92,				/* o  o  o  */
  0x92,				/* o  o  o  */
  0x82,				/* o     o  */
  0x92,				/* o  o  o  */
  0x82,				/* o     o  */
  0x7C,				/*  ooooo   */
  0x00				/*          */
};

/* The "unknown glyph" glyph, used as a last resort.  */
static struct grub_font_glyph *unknown_glyph;

/* The font structure used when no other font is loaded.  This functions
   as a "Null Object" pattern, so that code everywhere does not have to
   check for a NULL grub_font_t to avoid dereferencing a null pointer.  */
static struct grub_font null_font;

/* Flag to ensure module is initialized only once.  */
static grub_uint8_t font_loader_initialized;

#ifdef USE_ASCII_FAILBACK
static struct grub_font_glyph *ascii_font_glyph[0x80];
#endif

static struct grub_font_glyph *
ascii_glyph_lookup (grub_uint32_t code)
{
#ifdef USE_ASCII_FAILBACK
  static int ascii_failback_initialized = 0;

  if (code >= 0x80)
    return NULL;

  if (ascii_failback_initialized == 0)
    {
      int current;
      for (current = 0; current < 0x80; current++)
	{
	  ascii_font_glyph[current] =
	    grub_malloc (sizeof (struct grub_font_glyph) + ASCII_BITMAP_SIZE);

	  ascii_font_glyph[current]->width = 8;
	  ascii_font_glyph[current]->height = 16;
	  ascii_font_glyph[current]->offset_x = 0;
	  ascii_font_glyph[current]->offset_y = -2;
	  ascii_font_glyph[current]->device_width = 8;
	  ascii_font_glyph[current]->font = NULL;

	  grub_memcpy (ascii_font_glyph[current]->bitmap,
		       &ascii_bitmaps[current * ASCII_BITMAP_SIZE],
		       ASCII_BITMAP_SIZE);
	}

      ascii_failback_initialized = 1;
    }

  return ascii_font_glyph[code];
#else
  (void) code;
  return NULL;
#endif
}

void
grub_font_loader_init (void)
{
  /* Only initialize font loader once.  */
  if (font_loader_initialized)
    return;

  /* Make glyph for unknown glyph.  */
  unknown_glyph = grub_malloc (sizeof (struct grub_font_glyph)
			       + sizeof (unknown_glyph_bitmap));
  if (!unknown_glyph)
    return;

  unknown_glyph->width = 8;
  unknown_glyph->height = 16;
  unknown_glyph->offset_x = 0;
  unknown_glyph->offset_y = -3;
  unknown_glyph->device_width = 8;
  grub_memcpy (unknown_glyph->bitmap,
	       unknown_glyph_bitmap, sizeof (unknown_glyph_bitmap));

  /* Initialize the null font.  */
  font_init (&null_font);
  null_font.name = "<No Font>";
  null_font.ascent = unknown_glyph->height - 3;
  null_font.descent = 3;
  null_font.max_char_width = unknown_glyph->width;
  null_font.max_char_height = unknown_glyph->height;

  font_loader_initialized = 1;
}

/* Initialize the font object with initial default values.  */
static void
font_init (grub_font_t font)
{
  font->name = 0;
  font->file = 0;
  font->family = 0;
  font->point_size = 0;
  font->weight = 0;

  /* Default leading value, not in font file yet.  */
  font->leading = 1;

  font->max_char_width = 0;
  font->max_char_height = 0;
  font->ascent = 0;
  font->descent = 0;
  font->num_chars = 0;
  font->char_index = 0;
  font->bmp_idx = 0;
}

/* Open the next section in the file.

   On success, the section name is stored in section->name and the length in
   section->length, and 0 is returned.  On failure, 1 is returned and
   grub_errno is set appropriately with an error message.

   If 1 is returned due to being at the end of the file, then section->eof is
   set to 1; otherwise, section->eof is set to 0.  */
static int
open_section (grub_file_t file, struct font_file_section *section)
{
  grub_ssize_t retval;
  grub_uint32_t raw_length;

  section->file = file;
  section->eof = 0;

  /* Read the FOURCC section name.  */
  retval = grub_file_read (file, section->name, 4);
  if (retval >= 0 && retval < 4)
    {
      /* EOF encountered.  */
      section->eof = 1;
      return 1;
    }
  else if (retval < 0)
    {
      grub_error (GRUB_ERR_BAD_FONT,
		  "font format error: can't read section name");
      return 1;
    }

  /* Read the big-endian 32-bit section length.  */
  retval = grub_file_read (file, &raw_length, 4);
  if (retval >= 0 && retval < 4)
    {
      /* EOF encountered.  */
      section->eof = 1;
      return 1;
    }
  else if (retval < 0)
    {
      grub_error (GRUB_ERR_BAD_FONT,
		  "font format error: can't read section length");
      return 1;
    }

  /* Convert byte-order and store in *length.  */
  section->length = grub_be_to_cpu32 (raw_length);

  return 0;
}

/* Size in bytes of each character index (CHIX section)
   entry in the font file.  */
#define FONT_CHAR_INDEX_ENTRY_SIZE (4 + 1 + 4)

/* Load the character index (CHIX) section contents from the font file.  This
   presumes that the position of FILE is positioned immediately after the
   section length for the CHIX section (i.e., at the start of the section
   contents).  Returns 0 upon success, nonzero for failure (in which case
   grub_errno is set appropriately).  */
static int
load_font_index (grub_file_t file, grub_uint32_t sect_length, struct
		 grub_font *font)
{
  unsigned i;
  grub_uint32_t last_code;

#if FONT_DEBUG >= 2
  grub_printf ("load_font_index(sect_length=%d)\n", sect_length);
#endif

  /* Sanity check: ensure section length is divisible by the entry size.  */
  if ((sect_length % FONT_CHAR_INDEX_ENTRY_SIZE) != 0)
    {
      grub_error (GRUB_ERR_BAD_FONT,
		  "font file format error: character index length %d "
		  "is not a multiple of the entry size %d",
		  sect_length, FONT_CHAR_INDEX_ENTRY_SIZE);
      return 1;
    }

  /* Calculate the number of characters.  */
  font->num_chars = sect_length / FONT_CHAR_INDEX_ENTRY_SIZE;

  /* Allocate the character index array.  */
  font->char_index = grub_malloc (font->num_chars
				  * sizeof (struct char_index_entry));
  if (!font->char_index)
    return 1;
  font->bmp_idx = grub_malloc (0x10000 * sizeof (grub_uint16_t));
  if (!font->bmp_idx)
    {
      grub_free (font->char_index);
      return 1;
    }
  grub_memset (font->bmp_idx, 0xff, 0x10000 * sizeof (grub_uint16_t));


#if FONT_DEBUG >= 2
  grub_printf ("num_chars=%d)\n", font->num_chars);
#endif

  last_code = 0;

  /* Load the character index data from the file.  */
  for (i = 0; i < font->num_chars; i++)
    {
      struct char_index_entry *entry = &font->char_index[i];

      /* Read code point value; convert to native byte order.  */
      if (grub_file_read (file, &entry->code, 4) != 4)
	return 1;
      entry->code = grub_be_to_cpu32 (entry->code);

      /* Verify that characters are in ascending order.  */
      if (i != 0 && entry->code <= last_code)
	{
	  grub_error (GRUB_ERR_BAD_FONT,
		      "font characters not in ascending order: %u <= %u",
		      entry->code, last_code);
	  return 1;
	}

      if (entry->code < 0x10000)
	font->bmp_idx[entry->code] = i;

      last_code = entry->code;

      /* Read storage flags byte.  */
      if (grub_file_read (file, &entry->storage_flags, 1) != 1)
	return 1;

      /* Read glyph data offset; convert to native byte order.  */
      if (grub_file_read (file, &entry->offset, 4) != 4)
	return 1;
      entry->offset = grub_be_to_cpu32 (entry->offset);

      /* No glyph loaded.  Will be loaded on demand and cached thereafter.  */
      entry->glyph = 0;

#if FONT_DEBUG >= 5
      /* Print the 1st 10 characters.  */
      if (i < 10)
	grub_printf ("c=%d o=%d\n", entry->code, entry->offset);
#endif
    }

  return 0;
}

/* Read the contents of the specified section as a string, which is
   allocated on the heap.  Returns 0 if there is an error.  */
static char *
read_section_as_string (struct font_file_section *section)
{
  char *str;
  grub_ssize_t ret;

  str = grub_malloc (section->length + 1);
  if (!str)
    return 0;

  ret = grub_file_read (section->file, str, section->length);
  if (ret < 0 || ret != (grub_ssize_t) section->length)
    {
      grub_free (str);
      return 0;
    }

  str[section->length] = '\0';
  return str;
}

/* Read the contents of the current section as a 16-bit integer value,
   which is stored into *VALUE.
   Returns 0 upon success, nonzero upon failure.  */
static int
read_section_as_short (struct font_file_section *section,
		       grub_int16_t * value)
{
  grub_uint16_t raw_value;

  if (section->length != 2)
    {
      grub_error (GRUB_ERR_BAD_FONT,
		  "font file format error: section %c%c%c%c length "
		  "is %d but should be 2",
		  section->name[0], section->name[1],
		  section->name[2], section->name[3], section->length);
      return 1;
    }
  if (grub_file_read (section->file, &raw_value, 2) != 2)
    return 1;

  *value = grub_be_to_cpu16 (raw_value);
  return 0;
}

/* Load a font and add it to the beginning of the global font list.
   Returns 0 upon success, nonzero upon failure.  */
int
grub_font_load (const char *filename)
{
  grub_file_t file = 0;
  struct font_file_section section;
  char magic[4];
  grub_font_t font = 0;

#if FONT_DEBUG >= 1
  grub_printf ("add_font(%s)\n", filename);
#endif

  file = grub_buffile_open (filename, 1024);
  if (!file)
    goto fail;

#if FONT_DEBUG >= 3
  grub_printf ("file opened\n");
#endif

  /* Read the FILE section.  It indicates the file format.  */
  if (open_section (file, &section) != 0)
    goto fail;

#if FONT_DEBUG >= 3
  grub_printf ("opened FILE section\n");
#endif
  if (grub_memcmp (section.name, FONT_FORMAT_SECTION_NAMES_FILE,
		   sizeof (FONT_FORMAT_SECTION_NAMES_FILE) - 1) != 0)
    {
      grub_error (GRUB_ERR_BAD_FONT,
		  "font file format error: 1st section must be FILE");
      goto fail;
    }

#if FONT_DEBUG >= 3
  grub_printf ("section name ok\n");
#endif
  if (section.length != 4)
    {
      grub_error (GRUB_ERR_BAD_FONT,
		  "font file format error (file type ID length is %d "
		  "but should be 4)", section.length);
      goto fail;
    }

#if FONT_DEBUG >= 3
  grub_printf ("section length ok\n");
#endif
  /* Check the file format type code.  */
  if (grub_file_read (file, magic, 4) != 4)
    goto fail;

#if FONT_DEBUG >= 3
  grub_printf ("read magic ok\n");
#endif

  if (grub_memcmp (magic, FONT_FORMAT_PFF2_MAGIC, 4) != 0)
    {
      grub_error (GRUB_ERR_BAD_FONT, "invalid font magic %x %x %x %x",
		  magic[0], magic[1], magic[2], magic[3]);
      goto fail;
    }

#if FONT_DEBUG >= 3
  grub_printf ("compare magic ok\n");
#endif

  /* Allocate the font object.  */
  font = (grub_font_t) grub_malloc (sizeof (struct grub_font));
  if (!font)
    goto fail;

  font_init (font);
  font->file = file;

#if FONT_DEBUG >= 3
  grub_printf ("allocate font ok; loading font info\n");
#endif

  /* Load the font information.  */
  while (1)
    {
      if (open_section (file, &section) != 0)
	{
	  if (section.eof)
	    break;		/* Done reading the font file.  */
	  else
	    goto fail;
	}

#if FONT_DEBUG >= 2
      grub_printf ("opened section %c%c%c%c ok\n",
		   section.name[0], section.name[1],
		   section.name[2], section.name[3]);
#endif

      if (grub_memcmp (section.name, FONT_FORMAT_SECTION_NAMES_FONT_NAME,
		       sizeof (FONT_FORMAT_SECTION_NAMES_FONT_NAME) - 1) == 0)
	{
	  font->name = read_section_as_string (&section);
	  if (!font->name)
	    goto fail;
	}
      else if (grub_memcmp (section.name,
			    FONT_FORMAT_SECTION_NAMES_POINT_SIZE,
			    sizeof (FONT_FORMAT_SECTION_NAMES_POINT_SIZE) -
			    1) == 0)
	{
	  if (read_section_as_short (&section, &font->point_size) != 0)
	    goto fail;
	}
      else if (grub_memcmp (section.name, FONT_FORMAT_SECTION_NAMES_WEIGHT,
			    sizeof (FONT_FORMAT_SECTION_NAMES_WEIGHT) - 1)
	       == 0)
	{
	  char *wt;
	  wt = read_section_as_string (&section);
	  if (!wt)
	    continue;
	  /* Convert the weight string 'normal' or 'bold' into a number.  */
	  if (grub_strcmp (wt, "normal") == 0)
	    font->weight = FONT_WEIGHT_NORMAL;
	  else if (grub_strcmp (wt, "bold") == 0)
	    font->weight = FONT_WEIGHT_BOLD;
	  grub_free (wt);
	}
      else if (grub_memcmp (section.name,
			    FONT_FORMAT_SECTION_NAMES_MAX_CHAR_WIDTH,
			    sizeof (FONT_FORMAT_SECTION_NAMES_MAX_CHAR_WIDTH)
			    - 1) == 0)
	{
	  if (read_section_as_short (&section, &font->max_char_width) != 0)
	    goto fail;
	}
      else if (grub_memcmp (section.name,
			    FONT_FORMAT_SECTION_NAMES_MAX_CHAR_HEIGHT,
			    sizeof (FONT_FORMAT_SECTION_NAMES_MAX_CHAR_HEIGHT)
			    - 1) == 0)
	{
	  if (read_section_as_short (&section, &font->max_char_height) != 0)
	    goto fail;
	}
      else if (grub_memcmp (section.name,
			    FONT_FORMAT_SECTION_NAMES_ASCENT,
			    sizeof (FONT_FORMAT_SECTION_NAMES_ASCENT) - 1)
	       == 0)
	{
	  if (read_section_as_short (&section, &font->ascent) != 0)
	    goto fail;
	}
      else if (grub_memcmp (section.name, FONT_FORMAT_SECTION_NAMES_DESCENT,
			    sizeof (FONT_FORMAT_SECTION_NAMES_DESCENT) - 1)
	       == 0)
	{
	  if (read_section_as_short (&section, &font->descent) != 0)
	    goto fail;
	}
      else if (grub_memcmp (section.name,
			    FONT_FORMAT_SECTION_NAMES_CHAR_INDEX,
			    sizeof (FONT_FORMAT_SECTION_NAMES_CHAR_INDEX) -
			    1) == 0)
	{
	  if (load_font_index (file, section.length, font) != 0)
	    goto fail;
	}
      else if (grub_memcmp (section.name, FONT_FORMAT_SECTION_NAMES_DATA,
			    sizeof (FONT_FORMAT_SECTION_NAMES_DATA) - 1) == 0)
	{
	  /* When the DATA section marker is reached, we stop reading.  */
	  break;
	}
      else
	{
	  /* Unhandled section type, simply skip past it.  */
#if FONT_DEBUG >= 3
	  grub_printf ("Unhandled section type, skipping.\n");
#endif
	  grub_off_t section_end = grub_file_tell (file) + section.length;
	  if ((int) grub_file_seek (file, section_end) == -1)
	    goto fail;
	}
    }

  if (!font->name)
    {
      grub_printf ("Note: Font has no name.\n");
      font->name = grub_strdup ("Unknown");
    }

#if FONT_DEBUG >= 1
  grub_printf ("Loaded font `%s'.\n"
	       "Ascent=%d Descent=%d MaxW=%d MaxH=%d Number of characters=%d.\n",
	       font->name,
	       font->ascent, font->descent,
	       font->max_char_width, font->max_char_height, font->num_chars);
#endif

  if (font->max_char_width == 0
      || font->max_char_height == 0
      || font->num_chars == 0
      || font->char_index == 0 || font->ascent == 0 || font->descent == 0)
    {
      grub_error (GRUB_ERR_BAD_FONT,
		  "invalid font file: missing some required data");
      goto fail;
    }

  /* Add the font to the global font registry.  */
  if (register_font (font) != 0)
    goto fail;

  return 0;

fail:
  free_font (font);
  return 1;
}

/* Read a 16-bit big-endian integer from FILE, convert it to native byte
   order, and store it in *VALUE.
   Returns 0 on success, 1 on failure.  */
static int
read_be_uint16 (grub_file_t file, grub_uint16_t * value)
{
  if (grub_file_read (file, value, 2) != 2)
    return 1;
  *value = grub_be_to_cpu16 (*value);
  return 0;
}

static int
read_be_int16 (grub_file_t file, grub_int16_t * value)
{
  /* For the signed integer version, use the same code as for unsigned.  */
  return read_be_uint16 (file, (grub_uint16_t *) value);
}

/* Return a pointer to the character index entry for the glyph corresponding to
   the codepoint CODE in the font FONT.  If not found, return zero.  */
static inline struct char_index_entry *
find_glyph (const grub_font_t font, grub_uint32_t code)
{
  struct char_index_entry *table;
  grub_size_t lo;
  grub_size_t hi;
  grub_size_t mid;

  table = font->char_index;

  /* Use BMP index if possible.  */
  if (code < 0x10000 && font->bmp_idx)
    {
      if (font->bmp_idx[code] == 0xffff)
	return 0;
      return &table[font->bmp_idx[code]];
    }

  /* Do a binary search in `char_index', which is ordered by code point.  */
  lo = 0;
  hi = font->num_chars - 1;

  if (!table)
    return 0;

  while (lo <= hi)
    {
      mid = lo + (hi - lo) / 2;
      if (code < table[mid].code)
	hi = mid - 1;
      else if (code > table[mid].code)
	lo = mid + 1;
      else
	return &table[mid];
    }

  return 0;
}

/* Get a glyph for the Unicode character CODE in FONT.  The glyph is loaded
   from the font file if has not been loaded yet.
   Returns a pointer to the glyph if found, or 0 if it is not found.  */
static struct grub_font_glyph *
grub_font_get_glyph_internal (grub_font_t font, grub_uint32_t code)
{
  struct char_index_entry *index_entry;

  index_entry = find_glyph (font, code);
  if (index_entry)
    {
      struct grub_font_glyph *glyph = 0;
      grub_uint16_t width;
      grub_uint16_t height;
      grub_int16_t xoff;
      grub_int16_t yoff;
      grub_int16_t dwidth;
      int len;

      if (index_entry->glyph)
	/* Return cached glyph.  */
	return index_entry->glyph;

      if (!font->file)
	/* No open file, can't load any glyphs.  */
	return 0;

      /* Make sure we can find glyphs for error messages.  Push active
         error message to error stack and reset error message.  */
      grub_error_push ();

      grub_file_seek (font->file, index_entry->offset);

      /* Read the glyph width, height, and baseline.  */
      if (read_be_uint16 (font->file, &width) != 0
	  || read_be_uint16 (font->file, &height) != 0
	  || read_be_int16 (font->file, &xoff) != 0
	  || read_be_int16 (font->file, &yoff) != 0
	  || read_be_int16 (font->file, &dwidth) != 0)
	{
	  remove_font (font);
	  return 0;
	}

      len = (width * height + 7) / 8;
      glyph = grub_malloc (sizeof (struct grub_font_glyph) + len);
      if (!glyph)
	{
	  remove_font (font);
	  return 0;
	}

      glyph->font = font;
      glyph->width = width;
      glyph->height = height;
      glyph->offset_x = xoff;
      glyph->offset_y = yoff;
      glyph->device_width = dwidth;

      /* Don't try to read empty bitmaps (e.g., space characters).  */
      if (len != 0)
	{
	  if (grub_file_read (font->file, glyph->bitmap, len) != len)
	    {
	      remove_font (font);
	      return 0;
	    }
	}

      /* Restore old error message.  */
      grub_error_pop ();

      /* Cache the glyph.  */
      index_entry->glyph = glyph;

      return glyph;
    }

  return 0;
}

/* Free the memory used by FONT.
   This should not be called if the font has been made available to
   users (once it is added to the global font list), since there would
   be the possibility of a dangling pointer.  */
static void
free_font (grub_font_t font)
{
  if (font)
    {
      if (font->file)
	grub_file_close (font->file);
      grub_free (font->name);
      grub_free (font->family);
      grub_free (font->char_index);
      grub_free (font);
    }
}

/* Add FONT to the global font registry.
   Returns 0 upon success, nonzero on failure
   (the font was not registered).  */
static int
register_font (grub_font_t font)
{
  struct grub_font_node *node = 0;

  node = grub_malloc (sizeof (struct grub_font_node));
  if (!node)
    return 1;

  node->value = font;
  node->next = grub_font_list;
  grub_font_list = node;

  return 0;
}

/* Remove the font from the global font list.  We don't actually free the
   font's memory since users could be holding references to the font.  */
static void
remove_font (grub_font_t font)
{
  struct grub_font_node **nextp, *cur;

  for (nextp = &grub_font_list, cur = *nextp;
       cur; nextp = &cur->next, cur = cur->next)
    {
      if (cur->value == font)
	{
	  *nextp = cur->next;

	  /* Free the node, but not the font itself.  */
	  grub_free (cur);

	  return;
	}
    }
}

/* Get a font from the list of loaded fonts.  This function will return
   another font if the requested font is not available.  If no fonts are
   loaded, then a special 'null font' is returned, which contains no glyphs,
   but is not a null pointer so the caller may omit checks for NULL.  */
grub_font_t
grub_font_get (const char *font_name)
{
  struct grub_font_node *node;

  for (node = grub_font_list; node; node = node->next)
    {
      grub_font_t font = node->value;
      if (grub_strcmp (font->name, font_name) == 0)
	return font;
    }

  /* If no font by that name is found, return the first font in the list
     as a fallback.  */
  if (grub_font_list && grub_font_list->value)
    return grub_font_list->value;
  else
    /* The null_font is a last resort.  */
    return &null_font;
}

/* Get the full name of the font.  */
const char *
grub_font_get_name (grub_font_t font)
{
  return font->name;
}

/* Get the maximum width of any character in the font in pixels.  */
int
grub_font_get_max_char_width (grub_font_t font)
{
  return font->max_char_width;
}

/* Get the maximum height of any character in the font in pixels.  */
int
grub_font_get_max_char_height (grub_font_t font)
{
  return font->max_char_height;
}

/* Get the distance in pixels from the top of characters to the baseline.  */
int
grub_font_get_ascent (grub_font_t font)
{
  return font->ascent;
}

/* Get the distance in pixels from the baseline to the lowest descenders
   (for instance, in a lowercase 'y', 'g', etc.).  */
int
grub_font_get_descent (grub_font_t font)
{
  return font->descent;
}

/* FIXME: not correct for all fonts.  */
int
grub_font_get_xheight (grub_font_t font)
{
  return font->ascent / 2;
}

/* Get the *standard leading* of the font in pixel, which is the spacing
   between two lines of text.  Specifically, it is the space between the
   descent of one line and the ascent of the next line.  This is included
   in the *height* metric.  */
int
grub_font_get_leading (grub_font_t font)
{
  return font->leading;
}

/* Get the distance in pixels between baselines of adjacent lines of text.  */
int
grub_font_get_height (grub_font_t font)
{
  return font->ascent + font->descent + font->leading;
}

<<<<<<< HEAD
=======
/* Get the width in pixels of the specified UTF-8 string, when rendered in
   in the specified font (but falling back on other fonts for glyphs that
   are missing).  */
int
grub_font_get_string_width (grub_font_t font, const char *str)
{
  int width;
  struct grub_font_glyph *glyph;
  grub_uint32_t code;
  const grub_uint8_t *ptr;

  for (ptr = (const grub_uint8_t *) str, width = 0;
       grub_utf8_to_ucs4 (&code, 1, ptr, -1, &ptr) > 0;)
    {
      glyph = grub_font_get_glyph_with_fallback (font, code);
      width += glyph->device_width;
    }

  return width;
}

>>>>>>> 1118c32e
/* Get the glyph for FONT corresponding to the Unicode code point CODE.
   Returns the ASCII glyph for the code if no other fonts are available. 
   The glyphs are cached once loaded.  */
struct grub_font_glyph *
grub_font_get_glyph (grub_font_t font, grub_uint32_t code)
{
  struct grub_font_glyph *glyph = 0;
  if (font)
    glyph = grub_font_get_glyph_internal (font, code);
  if (glyph == 0)
    {
      glyph = ascii_glyph_lookup (code);
    }
  return glyph;
}


/* Calculate a subject value representing "how similar" two fonts are.
   This is used to prioritize the order that fonts are scanned for missing
   glyphs.  The object is to select glyphs from the most similar font
   possible, for the best appearance.
   The heuristic is crude, but it helps greatly when fonts of similar
   sizes are used so that tiny 8 point glyphs are not mixed into a string
   of 24 point text unless there is no other choice.  */
static int
get_font_diversity (grub_font_t a, grub_font_t b)
{
  int d;

  d = 0;

  if (a->ascent && b->ascent)
    d += grub_abs (a->ascent - b->ascent) * 8;
  else
    /* Penalty for missing attributes.  */
    d += 50;

  if (a->max_char_height && b->max_char_height)
    d += grub_abs (a->max_char_height - b->max_char_height) * 8;
  else
    /* Penalty for missing attributes.  */
    d += 50;

  /* Weight is a minor factor. */
  d += (a->weight != b->weight) ? 5 : 0;

  return d;
}

/* Get a glyph corresponding to the codepoint CODE.  If FONT contains the
   specified glyph, then it is returned.  Otherwise, all other loaded fonts
   are searched until one is found that contains a glyph for CODE.
   If no glyph is available for CODE in the loaded fonts, then a glyph
   representing an unknown character is returned.
   This function never returns NULL.
   The returned glyph is owned by the font manager and should not be freed
   by the caller.  The glyphs are cached.  */
struct grub_font_glyph *
grub_font_get_glyph_with_fallback (grub_font_t font, grub_uint32_t code)
{
  struct grub_font_glyph *glyph;
  struct grub_font_node *node;
  /* Keep track of next node, in case there's an I/O error in
     grub_font_get_glyph_internal() and the font is removed from the list.  */
  struct grub_font_node *next;
  /* Information on the best glyph found so far, to help find the glyph in
     the best matching to the requested one.  */
  int best_diversity;
  struct grub_font_glyph *best_glyph;

  if (font)
    {
      /* First try to get the glyph from the specified font.  */
      glyph = grub_font_get_glyph_internal (font, code);
      if (glyph)
	return glyph;
    }

  /* Otherwise, search all loaded fonts for the glyph and use the one from
     the font that best matches the requested font.  */
  best_diversity = 10000;
  best_glyph = 0;

  for (node = grub_font_list; node; node = next)
    {
      grub_font_t curfont;

      curfont = node->value;
      next = node->next;

      glyph = grub_font_get_glyph_internal (curfont, code);
      if (glyph)
	{
	  int d;

	  d = get_font_diversity (curfont, font);
	  if (d < best_diversity)
	    {
	      best_diversity = d;
	      best_glyph = glyph;
	    }
	}
    }

  return best_glyph;
}

static struct grub_font_glyph *
grub_font_dup_glyph (struct grub_font_glyph *glyph)
{
  static struct grub_font_glyph *ret;
  ret = grub_malloc (sizeof (*ret) + (glyph->width * glyph->height + 7) / 8);
  if (!ret)
    return NULL;
  grub_memcpy (ret, glyph, sizeof (*ret)
	       + (glyph->width * glyph->height + 7) / 8);
  return ret;
}

/* FIXME: suboptimal.  */
static void
grub_font_blit_glyph (struct grub_font_glyph *target,
		      struct grub_font_glyph *src,
		      unsigned dx, unsigned dy)
{
  unsigned src_bit, tgt_bit, src_byte, tgt_byte;
  unsigned i, j;
  for (i = 0; i < src->height; i++)
    {
      src_bit = (src->width * i) % 8;
      src_byte = (src->width * i) / 8;
      tgt_bit = (target->width * (dy + i) + dx) % 8;
      tgt_byte = (target->width * (dy + i) + dx) / 8;
      for (j = 0; j < src->width; j++)
	{
	  target->bitmap[tgt_byte] |= ((src->bitmap[src_byte] << src_bit)
				       & 0x80) >> tgt_bit;
	  src_bit++;
	  tgt_bit++;
	  if (src_bit == 8)
	    {
	      src_byte++;
	      src_bit = 0;
	    }
	  if (tgt_bit == 8)
	    {
	      tgt_byte++;
	      tgt_bit = 0;
	    }
	}
    }
}

static void
grub_font_blit_glyph_mirror (struct grub_font_glyph *target,
			     struct grub_font_glyph *src,
			     unsigned dx, unsigned dy)
{
  unsigned tgt_bit, src_byte, tgt_byte;
  signed src_bit;
  unsigned i, j;
  for (i = 0; i < src->height; i++)
    {
      src_bit = (src->width * i + src->width - 1) % 8;
      src_byte = (src->width * i + src->width - 1) / 8;
      tgt_bit = (target->width * (dy + i) + dx) % 8;
      tgt_byte = (target->width * (dy + i) + dx) / 8;
      for (j = 0; j < src->width; j++)
	{
	  target->bitmap[tgt_byte] |= ((src->bitmap[src_byte] << src_bit)
				       & 0x80) >> tgt_bit;
	  src_bit--;
	  tgt_bit++;
	  if (src_bit == -1)
	    {
	      src_byte--;
	      src_bit = 7;
	    }
	  if (tgt_bit == 8)
	    {
	      tgt_byte++;
	      tgt_bit = 0;
	    }
	}
    }
}

static void
blit_comb (const struct grub_unicode_glyph *glyph_id,
	   struct grub_font_glyph *glyph,
	   struct grub_video_signed_rect *bounds_out,
	   struct grub_font_glyph *main_glyph,
	   struct grub_font_glyph **combining_glyphs,
	   int *device_width)
{
  struct grub_video_signed_rect bounds;
  unsigned i;
  signed above_rightx, above_righty;
  signed above_leftx, above_lefty;
  signed below_rightx, below_righty;
  signed min_devwidth = 0;
  auto void NESTED_FUNC_ATTR do_blit (struct grub_font_glyph *src,
				      signed dx, signed dy);
  void NESTED_FUNC_ATTR do_blit (struct grub_font_glyph *src,
				 signed dx, signed dy)
  {
    if (glyph)
      grub_font_blit_glyph (glyph, src, dx - glyph->offset_x,
			    (glyph->height + glyph->offset_y) + dy);
    if (dx < bounds.x)
      {
	bounds.width += bounds.x - dx;
	bounds.x = dx;
      }
    if (bounds.y > -src->height - dy)
      {
	bounds.height += bounds.y - (-src->height - dy);
	bounds.y = (-src->height - dy);
      }
    if (dx + src->width - bounds.x >= (signed) bounds.width)
      bounds.width = dx + src->width - bounds.x + 1;
    if ((signed) bounds.height < src->height + (-src->height - dy) - bounds.y)
      bounds.height = src->height + (-src->height - dy) - bounds.y;
  }

  auto void add_device_width (int val);
  void add_device_width (int val)
  {
    if (glyph)
      glyph->device_width += val;
    if (device_width)
      *device_width += val;
  }

  if (glyph)
    glyph->device_width = main_glyph->device_width;
  if (device_width)
    *device_width = main_glyph->device_width;

  bounds.x = main_glyph->offset_x;
  bounds.y = main_glyph->offset_y;
  bounds.width = main_glyph->width;
  bounds.height = main_glyph->height;

  above_rightx = main_glyph->offset_x + main_glyph->width;
  above_righty = bounds.y + bounds.height;

  above_leftx = main_glyph->offset_x;
  above_lefty = bounds.y + bounds.height;

  below_rightx = bounds.x + bounds.width;
  below_righty = bounds.y;

  for (i = 0; i < glyph_id->ncomb; i++)
    {
      grub_int16_t space = 0;
      /* Center by default.  */
      grub_int16_t targetx;
      
      if (!combining_glyphs[i])
	continue;
      targetx = (bounds.width - combining_glyphs[i]->width) / 2
	+ bounds.x;
      /* CGJ is to avoid diacritics reordering. */
      if (glyph_id->combining[i].code == GRUB_UNICODE_COMBINING_GRAPHEME_JOINER)
	continue;
      switch (glyph_id->combining[i].type)
	{
	case GRUB_UNICODE_COMB_OVERLAY:
	  do_blit (combining_glyphs[i],
		   targetx,
		   (bounds.height - combining_glyphs[i]->height) / 2
		   -(bounds.height + bounds.y));
	  if (min_devwidth < combining_glyphs[i]->width)
	    min_devwidth = combining_glyphs[i]->width;
	  break;

	case GRUB_UNICODE_COMB_ATTACHED_ABOVE_RIGHT:
	  do_blit (combining_glyphs[i], above_rightx, -above_righty);
	  above_rightx += combining_glyphs[i]->width;
	  break;

	case GRUB_UNICODE_COMB_ABOVE_RIGHT:
	  do_blit (combining_glyphs[i], above_rightx,
		   -(above_righty + combining_glyphs[i]->height));
	  above_rightx += combining_glyphs[i]->width;
	  break;

	case GRUB_UNICODE_COMB_ABOVE_LEFT:
	  above_leftx -= combining_glyphs[i]->width;
	  do_blit (combining_glyphs[i], above_leftx,
		   -(above_lefty + combining_glyphs[i]->height));
	  break;

	case GRUB_UNICODE_COMB_BELOW_RIGHT:
	  do_blit (combining_glyphs[i], below_rightx,
		   below_righty);
	  below_rightx += combining_glyphs[i]->width;
	  break;

	case GRUB_UNICODE_COMB_HEBREW_HOLAM:
	  if (glyph_id->base != GRUB_UNICODE_HEBREW_WAW)
	    targetx = main_glyph->offset_x - combining_glyphs[i]->width - (combining_glyphs[i]->width + 3) / 4;
	  goto above_on_main;

	case GRUB_UNICODE_COMB_HEBREW_SIN_DOT:
	  targetx = main_glyph->offset_x + combining_glyphs[i]->width / 4;
	  goto above_on_main;

	case GRUB_UNICODE_COMB_HEBREW_SHIN_DOT:
	  targetx = main_glyph->width + main_glyph->offset_x - combining_glyphs[i]->width;
	above_on_main:
	  space = combining_glyphs[i]->offset_y
	    - grub_font_get_xheight (combining_glyphs[i]->font) - 1;
	  if (space <= 0)
	    space = 1 + (grub_font_get_xheight (main_glyph->font)) / 8;
	  do_blit (combining_glyphs[i], targetx,
		   -(main_glyph->height + main_glyph->offset_y + space
		     + combining_glyphs[i]->height));
	  if (min_devwidth < combining_glyphs[i]->width)
	    min_devwidth = combining_glyphs[i]->width;
	  break;

	  /* TODO: Put dammah, fathah and alif nearer to shadda.  */
	case GRUB_UNICODE_COMB_SYRIAC_SUPERSCRIPT_ALAPH:
	case GRUB_UNICODE_COMB_ARABIC_DAMMAH:
	case GRUB_UNICODE_COMB_ARABIC_DAMMATAN:
	case GRUB_UNICODE_COMB_ARABIC_FATHATAN:
	case GRUB_UNICODE_COMB_ARABIC_FATHAH:
	case GRUB_UNICODE_COMB_ARABIC_SUPERSCRIPT_ALIF:
	case GRUB_UNICODE_COMB_ARABIC_SUKUN:
	case GRUB_UNICODE_COMB_ARABIC_SHADDA:
	case GRUB_UNICODE_COMB_HEBREW_RAFE:
	case GRUB_UNICODE_STACK_ABOVE:
	stacked_above:
	  space = combining_glyphs[i]->offset_y
	    - grub_font_get_xheight (combining_glyphs[i]->font) - 1;
	  if (space <= 0)
	    space = 1 + (grub_font_get_xheight (main_glyph->font)) / 8;
	    
	case GRUB_UNICODE_STACK_ATTACHED_ABOVE:	    
	  do_blit (combining_glyphs[i], targetx,
		   -(bounds.height + bounds.y + space
		     + combining_glyphs[i]->height));
	  if (min_devwidth < combining_glyphs[i]->width)
	    min_devwidth = combining_glyphs[i]->width;
	  break;

	case GRUB_UNICODE_COMB_HEBREW_SHEVA:
	case GRUB_UNICODE_COMB_HEBREW_HIRIQ:
	case GRUB_UNICODE_COMB_HEBREW_QAMATS:
	case GRUB_UNICODE_COMB_HEBREW_TSERE:
	case GRUB_UNICODE_COMB_HEBREW_SEGOL:
	  /* TODO: placement in final kaf and under reish.  */

	case GRUB_UNICODE_COMB_HEBREW_HATAF_SEGOL:
	case GRUB_UNICODE_COMB_HEBREW_HATAF_PATAH:
	case GRUB_UNICODE_COMB_HEBREW_HATAF_QAMATS:
	case GRUB_UNICODE_COMB_HEBREW_PATAH:
	case GRUB_UNICODE_COMB_HEBREW_QUBUTS:
	case GRUB_UNICODE_COMB_HEBREW_METEG:
	  /* TODO: Put kasra and kasratan under shadda.  */
	case GRUB_UNICODE_COMB_ARABIC_KASRA:
	case GRUB_UNICODE_COMB_ARABIC_KASRATAN:
	  /* I don't know how ypogegrammeni differs from subscript. */
	case GRUB_UNICODE_COMB_YPOGEGRAMMENI:
	case GRUB_UNICODE_STACK_BELOW:
	stacked_below:
	  space = -(combining_glyphs[i]->offset_y 
		    + combining_glyphs[i]->height);
	  if (space <= 0)
	    space = 1 + (grub_font_get_xheight (main_glyph->font)) / 8;
	  
	case GRUB_UNICODE_STACK_ATTACHED_BELOW:
	  do_blit (combining_glyphs[i], targetx,
		   -(bounds.y - space));
	  if (min_devwidth < combining_glyphs[i]->width)
	    min_devwidth = combining_glyphs[i]->width;
	  break;

	case GRUB_UNICODE_COMB_MN:
	  switch (glyph_id->combining[i].code)
	    {
	    case GRUB_UNICODE_THAANA_ABAFILI:
	    case GRUB_UNICODE_THAANA_AABAAFILI:
	    case GRUB_UNICODE_THAANA_UBUFILI:
	    case GRUB_UNICODE_THAANA_OOBOOFILI:
	    case GRUB_UNICODE_THAANA_EBEFILI:
	    case GRUB_UNICODE_THAANA_EYBEYFILI:
	    case GRUB_UNICODE_THAANA_OBOFILI:
	    case GRUB_UNICODE_THAANA_OABOAFILI:
	    case GRUB_UNICODE_THAANA_SUKUN:
	      goto stacked_above;
	    case GRUB_UNICODE_THAANA_IBIFILI:
	    case GRUB_UNICODE_THAANA_EEBEEFILI:
	      goto stacked_below;	      
	    }
	  /* Fall through.  */
	default:
	  {
	    /* Default handling. Just draw combining character on top
	       of base character.
	       FIXME: support more unicode types correctly.
	    */
	    do_blit (combining_glyphs[i],
		     main_glyph->device_width
		     + combining_glyphs[i]->offset_x,  
		     - (combining_glyphs[i]->height 
			+ combining_glyphs[i]->offset_y));
	    add_device_width (combining_glyphs[i]->device_width);
	  }
	}
    }
  add_device_width ((above_rightx > below_rightx ? above_rightx : below_rightx) 
		    - (main_glyph->offset_x + main_glyph->width));
  add_device_width (above_leftx - main_glyph->offset_x);
  if (glyph && glyph->device_width < min_devwidth)
      glyph->device_width = min_devwidth;
  if (device_width && *device_width < min_devwidth)
    *device_width = min_devwidth;

  if (bounds_out)
    *bounds_out = bounds;
}

static struct grub_font_glyph *
grub_font_construct_dry_run (grub_font_t hinted_font,
			     const struct grub_unicode_glyph *glyph_id,
			     struct grub_video_signed_rect *bounds,
			     struct grub_font_glyph ***combining_glyphs_out,
			     int *device_width)
{
  struct grub_font_glyph *main_glyph = NULL;
  struct grub_font_glyph **combining_glyphs;
  grub_uint32_t desired_attributes = 0;

  if (combining_glyphs_out)
    *combining_glyphs_out = NULL;

  if (glyph_id->attributes & GRUB_UNICODE_GLYPH_ATTRIBUTE_RIGHT_JOINED)
    desired_attributes |= GRUB_FONT_CODE_RIGHT_JOINED;

  if (glyph_id->attributes & GRUB_UNICODE_GLYPH_ATTRIBUTE_LEFT_JOINED)
    desired_attributes |= GRUB_FONT_CODE_LEFT_JOINED;

  main_glyph = grub_font_get_glyph_with_fallback (hinted_font, glyph_id->base
						  | desired_attributes);

  if (!main_glyph)
    main_glyph = grub_font_get_glyph_with_fallback (hinted_font,
						    glyph_id->base);

  /* Glyph not available in any font.  Use ASCII fallback.  */
  if (!main_glyph)
    main_glyph = ascii_glyph_lookup (glyph_id->base);

  /* Glyph not available in any font.  Return unknown glyph.  */
  if (!main_glyph)
    return NULL;

  if (device_width)
    *device_width = main_glyph->device_width;

  if (!glyph_id->ncomb && !glyph_id->attributes)
    return main_glyph;

  combining_glyphs = grub_malloc (sizeof (combining_glyphs[0])
				  * glyph_id->ncomb);
  if (glyph_id->ncomb && !combining_glyphs)
    {
      grub_errno = GRUB_ERR_NONE;
      return main_glyph;
    }
  
  {
    unsigned i;
    for (i = 0; i < glyph_id->ncomb; i++)
      combining_glyphs[i]
	= grub_font_get_glyph_with_fallback (main_glyph->font,
					     glyph_id->combining[i].code);
  }

  blit_comb (glyph_id, NULL, bounds, main_glyph, combining_glyphs, device_width);
  if (combining_glyphs_out)
    *combining_glyphs_out = combining_glyphs;
  else
    grub_free (combining_glyphs);

  return main_glyph;
}

int
grub_font_get_constructed_device_width (grub_font_t hinted_font,
					const struct grub_unicode_glyph *glyph_id)
{
  int ret;
  struct grub_font_glyph *main_glyph;
  main_glyph = grub_font_construct_dry_run (hinted_font, glyph_id, NULL,
					    NULL, &ret);
  if (!main_glyph)
    return unknown_glyph->device_width;
  return ret;
}

struct grub_font_glyph *
grub_font_construct_glyph (grub_font_t hinted_font,
			   const struct grub_unicode_glyph *glyph_id)
{
  struct grub_font_glyph *main_glyph;
  struct grub_video_signed_rect bounds;
  struct grub_font_glyph *glyph;
  struct grub_font_glyph **combining_glyphs;

  main_glyph = grub_font_construct_dry_run (hinted_font, glyph_id,
					    &bounds, &combining_glyphs, NULL);

  if (!main_glyph)
    return grub_font_dup_glyph (unknown_glyph);

  if (!combining_glyphs)
    return grub_font_dup_glyph (main_glyph);
  
  glyph = grub_zalloc (sizeof (*glyph) + (bounds.width * bounds.height + 7) / 8);
  if (!glyph)
    {
      grub_errno = GRUB_ERR_NONE;
      return grub_font_dup_glyph (main_glyph);
    }

  glyph->font = main_glyph->font;
  glyph->width = bounds.width;
  glyph->height = bounds.height;
  glyph->offset_x = bounds.x;
  glyph->offset_y = bounds.y;

  if (glyph_id->attributes & GRUB_UNICODE_GLYPH_ATTRIBUTE_MIRROR)
    grub_font_blit_glyph_mirror (glyph, main_glyph,
				 main_glyph->offset_x - glyph->offset_x,
				 (glyph->height + glyph->offset_y)
				 - (main_glyph->height + main_glyph->offset_y));
  else
    grub_font_blit_glyph (glyph, main_glyph,
			  main_glyph->offset_x - glyph->offset_x,
			  (glyph->height + glyph->offset_y)
			  - (main_glyph->height + main_glyph->offset_y));

  blit_comb (glyph_id, glyph, NULL, main_glyph, combining_glyphs, NULL);

  return glyph;
}

/* Draw the specified glyph at (x, y).  The y coordinate designates the
   baseline of the character, while the x coordinate designates the left
   side location of the character.  */
grub_err_t
grub_font_draw_glyph (struct grub_font_glyph * glyph,
		      grub_video_color_t color, int left_x, int baseline_y)
{
  struct grub_video_bitmap glyph_bitmap;

  /* Don't try to draw empty glyphs (U+0020, etc.).  */
  if (glyph->width == 0 || glyph->height == 0)
    return GRUB_ERR_NONE;

  glyph_bitmap.mode_info.width = glyph->width;
  glyph_bitmap.mode_info.height = glyph->height;
  glyph_bitmap.mode_info.mode_type =
    (1 << GRUB_VIDEO_MODE_TYPE_DEPTH_POS) | GRUB_VIDEO_MODE_TYPE_1BIT_BITMAP;
  glyph_bitmap.mode_info.blit_format = GRUB_VIDEO_BLIT_FORMAT_1BIT_PACKED;
  glyph_bitmap.mode_info.bpp = 1;

  /* Really 1 bit per pixel.  */
  glyph_bitmap.mode_info.bytes_per_pixel = 0;

  /* Packed densely as bits.  */
  glyph_bitmap.mode_info.pitch = glyph->width;

  glyph_bitmap.mode_info.number_of_colors = 2;
  glyph_bitmap.mode_info.bg_red = 0;
  glyph_bitmap.mode_info.bg_green = 0;
  glyph_bitmap.mode_info.bg_blue = 0;
  glyph_bitmap.mode_info.bg_alpha = 0;
  grub_video_unmap_color (color,
			  &glyph_bitmap.mode_info.fg_red,
			  &glyph_bitmap.mode_info.fg_green,
			  &glyph_bitmap.mode_info.fg_blue,
			  &glyph_bitmap.mode_info.fg_alpha);
  glyph_bitmap.data = glyph->bitmap;

  int bitmap_left = left_x + glyph->offset_x;
  int bitmap_bottom = baseline_y - glyph->offset_y;
  int bitmap_top = bitmap_bottom - glyph->height;

  return grub_video_blit_bitmap (&glyph_bitmap, GRUB_VIDEO_BLIT_BLEND,
				 bitmap_left, bitmap_top,
				 0, 0, glyph->width, glyph->height);
}
<<<<<<< HEAD
=======

/* Draw a UTF-8 string of text on the current video render target.
   The x coordinate specifies the starting x position for the first character,
   while the y coordinate specifies the baseline position.
   If the string contains a character that FONT does not contain, then
   a glyph from another loaded font may be used instead.  */
grub_err_t
grub_font_draw_string (const char *str, grub_font_t font,
		       grub_video_color_t color, int left_x, int baseline_y)
{
  int x;
  struct grub_font_glyph *glyph;
  grub_uint32_t code;
  const grub_uint8_t *ptr;

  for (ptr = (const grub_uint8_t *) str, x = left_x;
       grub_utf8_to_ucs4 (&code, 1, ptr, -1, &ptr) > 0;)
    {
      glyph = grub_font_get_glyph_with_fallback (font, code);
      if (grub_font_draw_glyph (glyph, color, x, baseline_y) != GRUB_ERR_NONE)
	return grub_errno;
      x += glyph->device_width;
    }

  return GRUB_ERR_NONE;
}
>>>>>>> 1118c32e
<|MERGE_RESOLUTION|>--- conflicted
+++ resolved
@@ -94,7 +94,7 @@
 
 /* Replace unknown glyphs with a rounded question mark.  */
 static grub_uint8_t unknown_glyph_bitmap[] = {
-  /*                               76543210 */
+  /*       76543210 */
   0x7C,				/*  ooooo   */
   0x82,				/* o     o  */
   0xBA,				/* o ooo o  */
@@ -927,30 +927,6 @@
   return font->ascent + font->descent + font->leading;
 }
 
-<<<<<<< HEAD
-=======
-/* Get the width in pixels of the specified UTF-8 string, when rendered in
-   in the specified font (but falling back on other fonts for glyphs that
-   are missing).  */
-int
-grub_font_get_string_width (grub_font_t font, const char *str)
-{
-  int width;
-  struct grub_font_glyph *glyph;
-  grub_uint32_t code;
-  const grub_uint8_t *ptr;
-
-  for (ptr = (const grub_uint8_t *) str, width = 0;
-       grub_utf8_to_ucs4 (&code, 1, ptr, -1, &ptr) > 0;)
-    {
-      glyph = grub_font_get_glyph_with_fallback (font, code);
-      width += glyph->device_width;
-    }
-
-  return width;
-}
-
->>>>>>> 1118c32e
 /* Get the glyph for FONT corresponding to the Unicode code point CODE.
    Returns the ASCII glyph for the code if no other fonts are available. 
    The glyphs are cached once loaded.  */
@@ -1073,8 +1049,7 @@
 /* FIXME: suboptimal.  */
 static void
 grub_font_blit_glyph (struct grub_font_glyph *target,
-		      struct grub_font_glyph *src,
-		      unsigned dx, unsigned dy)
+		      struct grub_font_glyph *src, unsigned dx, unsigned dy)
 {
   unsigned src_bit, tgt_bit, src_byte, tgt_byte;
   unsigned i, j;
@@ -1143,8 +1118,7 @@
 	   struct grub_font_glyph *glyph,
 	   struct grub_video_signed_rect *bounds_out,
 	   struct grub_font_glyph *main_glyph,
-	   struct grub_font_glyph **combining_glyphs,
-	   int *device_width)
+	   struct grub_font_glyph **combining_glyphs, int *device_width)
 {
   struct grub_video_signed_rect bounds;
   unsigned i;
@@ -1209,13 +1183,13 @@
       grub_int16_t space = 0;
       /* Center by default.  */
       grub_int16_t targetx;
-      
+
       if (!combining_glyphs[i])
 	continue;
-      targetx = (bounds.width - combining_glyphs[i]->width) / 2
-	+ bounds.x;
+      targetx = (bounds.width - combining_glyphs[i]->width) / 2 + bounds.x;
       /* CGJ is to avoid diacritics reordering. */
-      if (glyph_id->combining[i].code == GRUB_UNICODE_COMBINING_GRAPHEME_JOINER)
+      if (glyph_id->combining[i].code
+	  == GRUB_UNICODE_COMBINING_GRAPHEME_JOINER)
 	continue;
       switch (glyph_id->combining[i].type)
 	{
@@ -1223,7 +1197,7 @@
 	  do_blit (combining_glyphs[i],
 		   targetx,
 		   (bounds.height - combining_glyphs[i]->height) / 2
-		   -(bounds.height + bounds.y));
+		   - (bounds.height + bounds.y));
 	  if (min_devwidth < combining_glyphs[i]->width)
 	    min_devwidth = combining_glyphs[i]->width;
 	  break;
@@ -1246,14 +1220,15 @@
 	  break;
 
 	case GRUB_UNICODE_COMB_BELOW_RIGHT:
-	  do_blit (combining_glyphs[i], below_rightx,
-		   below_righty);
+	  do_blit (combining_glyphs[i], below_rightx, below_righty);
 	  below_rightx += combining_glyphs[i]->width;
 	  break;
 
 	case GRUB_UNICODE_COMB_HEBREW_HOLAM:
 	  if (glyph_id->base != GRUB_UNICODE_HEBREW_WAW)
-	    targetx = main_glyph->offset_x - combining_glyphs[i]->width - (combining_glyphs[i]->width + 3) / 4;
+	    targetx =
+	      main_glyph->offset_x - combining_glyphs[i]->width -
+	      (combining_glyphs[i]->width + 3) / 4;
 	  goto above_on_main;
 
 	case GRUB_UNICODE_COMB_HEBREW_SIN_DOT:
@@ -1261,7 +1236,9 @@
 	  goto above_on_main;
 
 	case GRUB_UNICODE_COMB_HEBREW_SHIN_DOT:
-	  targetx = main_glyph->width + main_glyph->offset_x - combining_glyphs[i]->width;
+	  targetx =
+	    main_glyph->width + main_glyph->offset_x -
+	    combining_glyphs[i]->width;
 	above_on_main:
 	  space = combining_glyphs[i]->offset_y
 	    - grub_font_get_xheight (combining_glyphs[i]->font) - 1;
@@ -1290,8 +1267,8 @@
 	    - grub_font_get_xheight (combining_glyphs[i]->font) - 1;
 	  if (space <= 0)
 	    space = 1 + (grub_font_get_xheight (main_glyph->font)) / 8;
-	    
-	case GRUB_UNICODE_STACK_ATTACHED_ABOVE:	    
+
+	case GRUB_UNICODE_STACK_ATTACHED_ABOVE:
 	  do_blit (combining_glyphs[i], targetx,
 		   -(bounds.height + bounds.y + space
 		     + combining_glyphs[i]->height));
@@ -1319,14 +1296,13 @@
 	case GRUB_UNICODE_COMB_YPOGEGRAMMENI:
 	case GRUB_UNICODE_STACK_BELOW:
 	stacked_below:
-	  space = -(combining_glyphs[i]->offset_y 
+	  space = -(combining_glyphs[i]->offset_y
 		    + combining_glyphs[i]->height);
 	  if (space <= 0)
 	    space = 1 + (grub_font_get_xheight (main_glyph->font)) / 8;
-	  
+
 	case GRUB_UNICODE_STACK_ATTACHED_BELOW:
-	  do_blit (combining_glyphs[i], targetx,
-		   -(bounds.y - space));
+	  do_blit (combining_glyphs[i], targetx, -(bounds.y - space));
 	  if (min_devwidth < combining_glyphs[i]->width)
 	    min_devwidth = combining_glyphs[i]->width;
 	  break;
@@ -1346,7 +1322,7 @@
 	      goto stacked_above;
 	    case GRUB_UNICODE_THAANA_IBIFILI:
 	    case GRUB_UNICODE_THAANA_EEBEEFILI:
-	      goto stacked_below;	      
+	      goto stacked_below;
 	    }
 	  /* Fall through.  */
 	default:
@@ -1354,21 +1330,22 @@
 	    /* Default handling. Just draw combining character on top
 	       of base character.
 	       FIXME: support more unicode types correctly.
-	    */
+	     */
 	    do_blit (combining_glyphs[i],
 		     main_glyph->device_width
-		     + combining_glyphs[i]->offset_x,  
-		     - (combining_glyphs[i]->height 
-			+ combining_glyphs[i]->offset_y));
+		     + combining_glyphs[i]->offset_x,
+		     -(combining_glyphs[i]->height
+		       + combining_glyphs[i]->offset_y));
 	    add_device_width (combining_glyphs[i]->device_width);
 	  }
 	}
     }
-  add_device_width ((above_rightx > below_rightx ? above_rightx : below_rightx) 
-		    - (main_glyph->offset_x + main_glyph->width));
+  add_device_width ((above_rightx >
+		     below_rightx ? above_rightx : below_rightx) -
+		    (main_glyph->offset_x + main_glyph->width));
   add_device_width (above_leftx - main_glyph->offset_x);
   if (glyph && glyph->device_width < min_devwidth)
-      glyph->device_width = min_devwidth;
+    glyph->device_width = min_devwidth;
   if (device_width && *device_width < min_devwidth)
     *device_width = min_devwidth;
 
@@ -1424,7 +1401,7 @@
       grub_errno = GRUB_ERR_NONE;
       return main_glyph;
     }
-  
+
   {
     unsigned i;
     for (i = 0; i < glyph_id->ncomb; i++)
@@ -1433,7 +1410,8 @@
 					     glyph_id->combining[i].code);
   }
 
-  blit_comb (glyph_id, NULL, bounds, main_glyph, combining_glyphs, device_width);
+  blit_comb (glyph_id, NULL, bounds, main_glyph, combining_glyphs,
+	     device_width);
   if (combining_glyphs_out)
     *combining_glyphs_out = combining_glyphs;
   else
@@ -1444,7 +1422,8 @@
 
 int
 grub_font_get_constructed_device_width (grub_font_t hinted_font,
-					const struct grub_unicode_glyph *glyph_id)
+					const struct grub_unicode_glyph
+					*glyph_id)
 {
   int ret;
   struct grub_font_glyph *main_glyph;
@@ -1472,8 +1451,9 @@
 
   if (!combining_glyphs)
     return grub_font_dup_glyph (main_glyph);
-  
-  glyph = grub_zalloc (sizeof (*glyph) + (bounds.width * bounds.height + 7) / 8);
+
+  glyph =
+    grub_zalloc (sizeof (*glyph) + (bounds.width * bounds.height + 7) / 8);
   if (!glyph)
     {
       grub_errno = GRUB_ERR_NONE;
@@ -1490,7 +1470,8 @@
     grub_font_blit_glyph_mirror (glyph, main_glyph,
 				 main_glyph->offset_x - glyph->offset_x,
 				 (glyph->height + glyph->offset_y)
-				 - (main_glyph->height + main_glyph->offset_y));
+				 - (main_glyph->height +
+				    main_glyph->offset_y));
   else
     grub_font_blit_glyph (glyph, main_glyph,
 			  main_glyph->offset_x - glyph->offset_x,
@@ -1517,8 +1498,8 @@
 
   glyph_bitmap.mode_info.width = glyph->width;
   glyph_bitmap.mode_info.height = glyph->height;
-  glyph_bitmap.mode_info.mode_type =
-    (1 << GRUB_VIDEO_MODE_TYPE_DEPTH_POS) | GRUB_VIDEO_MODE_TYPE_1BIT_BITMAP;
+  glyph_bitmap.mode_info.mode_type
+    = (1 << GRUB_VIDEO_MODE_TYPE_DEPTH_POS) | GRUB_VIDEO_MODE_TYPE_1BIT_BITMAP;
   glyph_bitmap.mode_info.blit_format = GRUB_VIDEO_BLIT_FORMAT_1BIT_PACKED;
   glyph_bitmap.mode_info.bpp = 1;
 
@@ -1547,33 +1528,4 @@
   return grub_video_blit_bitmap (&glyph_bitmap, GRUB_VIDEO_BLIT_BLEND,
 				 bitmap_left, bitmap_top,
 				 0, 0, glyph->width, glyph->height);
-}
-<<<<<<< HEAD
-=======
-
-/* Draw a UTF-8 string of text on the current video render target.
-   The x coordinate specifies the starting x position for the first character,
-   while the y coordinate specifies the baseline position.
-   If the string contains a character that FONT does not contain, then
-   a glyph from another loaded font may be used instead.  */
-grub_err_t
-grub_font_draw_string (const char *str, grub_font_t font,
-		       grub_video_color_t color, int left_x, int baseline_y)
-{
-  int x;
-  struct grub_font_glyph *glyph;
-  grub_uint32_t code;
-  const grub_uint8_t *ptr;
-
-  for (ptr = (const grub_uint8_t *) str, x = left_x;
-       grub_utf8_to_ucs4 (&code, 1, ptr, -1, &ptr) > 0;)
-    {
-      glyph = grub_font_get_glyph_with_fallback (font, code);
-      if (grub_font_draw_glyph (glyph, color, x, baseline_y) != GRUB_ERR_NONE)
-	return grub_errno;
-      x += glyph->device_width;
-    }
-
-  return GRUB_ERR_NONE;
-}
->>>>>>> 1118c32e
+}