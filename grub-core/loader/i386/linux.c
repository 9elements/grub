--- conflicted
+++ resolved
@@ -873,34 +873,14 @@
 	params->loadflags |= GRUB_LINUX_FLAG_QUIET;
       }
 
-<<<<<<< HEAD
   /* Create kernel command line.  */
   grub_memcpy ((char *)real_mode_mem + GRUB_LINUX_CL_OFFSET, LINUX_IMAGE,
 	      sizeof (LINUX_IMAGE));
   grub_create_loader_cmdline (argc, argv,
 			      (char *)real_mode_mem + GRUB_LINUX_CL_OFFSET
 			      + sizeof (LINUX_IMAGE) - 1,
-			      GRUB_LINUX_CL_END_OFFSET - GRUB_LINUX_CL_OFFSET
+			      maximal_cmdline_size
 			      - (sizeof (LINUX_IMAGE) - 1));
-=======
-
-  /* Specify the boot file.  */
-  dest = grub_stpcpy ((char *) real_mode_mem + GRUB_LINUX_CL_OFFSET,
-		      "BOOT_IMAGE=");
-  dest = grub_stpcpy (dest, argv[0]);
-
-  /* Copy kernel parameters.  */
-  for (i = 1;
-       i < argc
-	 && dest + grub_strlen (argv[i]) + 2 < ((char *) real_mode_mem
-						+ GRUB_LINUX_CL_OFFSET
-						+ maximal_cmdline_size);
-       i++)
-    {
-      *dest++ = ' ';
-      dest = grub_stpcpy (dest, argv[i]);
-    }
->>>>>>> a06eb03a
 
   len = prot_size;
   if (grub_file_read (file, prot_mode_mem, len) != len)
