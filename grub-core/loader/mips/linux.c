/* linux.c - boot Linux */
/*
 *  GRUB  --  GRand Unified Bootloader
 *  Copyright (C) 2003,2004,2005,2007,2009,2010  Free Software Foundation, Inc.
 *
 *  GRUB is free software: you can redistribute it and/or modify
 *  it under the terms of the GNU General Public License as published by
 *  the Free Software Foundation, either version 3 of the License, or
 *  (at your option) any later version.
 *
 *  GRUB is distributed in the hope that it will be useful,
 *  but WITHOUT ANY WARRANTY; without even the implied warranty of
 *  MERCHANTABILITY or FITNESS FOR A PARTICULAR PURPOSE.  See the
 *  GNU General Public License for more details.
 *
 *  You should have received a copy of the GNU General Public License
 *  along with GRUB.  If not, see <http://www.gnu.org/licenses/>.
 */

#include <grub/elf.h>
#include <grub/elfload.h>
#include <grub/loader.h>
#include <grub/dl.h>
#include <grub/mm.h>
#include <grub/misc.h>
#include <grub/command.h>
#include <grub/mips/relocator.h>
#include <grub/memory.h>
#include <grub/i18n.h>

GRUB_MOD_LICENSE ("GPLv3+");

/* For frequencies.  */
#include <grub/machine/time.h>

<<<<<<< HEAD
#ifdef GRUB_MACHINE_MIPS_YEELOONG

#include <grub/pci.h>

/* This can be detected on runtime from PMON, but:
     a) it wouldn't work when GRUB is the firmware
   and
     b) for now we only support Yeeloong anyway.  */
#define LOONGSON_MACHTYPE "machtype=lemote-yeeloong-2f-8.9inches"
=======
#ifdef GRUB_MACHINE_MIPS_LOONGSON
#include <grub/machine/kernel.h>

const char loongson_machtypes[][60] =
  {
    [GRUB_ARCH_MACHINE_YEELOONG] = "machtype=lemote-yeeloong-2f-8.9inches",
    [GRUB_ARCH_MACHINE_FULOONG]  = "machtype=lemote-fuloong-2f-unknown"
  };
>>>>>>> 5d063cdc
#endif

static grub_dl_t my_mod;

static int loaded;

static grub_size_t linux_size;

static struct grub_relocator *relocator;
static grub_uint8_t *playground;
static grub_addr_t target_addr, entry_addr;
static int linux_argc;
static grub_off_t argv_off;
#ifdef GRUB_MACHINE_MIPS_YEELOONG
static grub_off_t envp_off;
#endif
static grub_off_t rd_addr_arg_off, rd_size_arg_off;
static int initrd_loaded = 0;

static grub_err_t
grub_linux_boot (void)
{
  struct grub_relocator32_state state;

  /* Boot the kernel.  */
  state.gpr[1] = entry_addr;
  state.gpr[4] = linux_argc;
  state.gpr[5] = target_addr + argv_off;
#ifdef GRUB_MACHINE_MIPS_YEELOONG
  state.gpr[6] = target_addr + envp_off;
#else
  state.gpr[6] = 0;
#endif
  state.gpr[7] = 0;
  state.jumpreg = 1;
  grub_relocator32_boot (relocator, state);

  return GRUB_ERR_NONE;
}

static grub_err_t
grub_linux_unload (void)
{
  grub_relocator_unload (relocator);
  grub_dl_unref (my_mod);

  loaded = 0;

  return GRUB_ERR_NONE;
}

static grub_err_t
grub_linux_load32 (grub_elf_t elf, void **extra_mem, grub_size_t extra_size)
{
  Elf32_Addr base;
  int extraoff;
  grub_err_t err;

  /* Linux's entry point incorrectly contains a virtual address.  */
  entry_addr = elf->ehdr.ehdr32.e_entry;

  linux_size = grub_elf32_size (elf, &base, 0);
  if (linux_size == 0)
    return grub_errno;
  target_addr = base;
  /* Pad it; the kernel scribbles over memory beyond its load address.  */
  linux_size += 0x100000;
  linux_size = ALIGN_UP (base + linux_size, 4) - base;
  extraoff = linux_size;
  linux_size += extra_size;

  relocator = grub_relocator_new ();
  if (!relocator)
    return grub_errno;

  {
    grub_relocator_chunk_t ch;
    err = grub_relocator_alloc_chunk_addr (relocator, &ch,
					   target_addr & 0x1fffffff,
					   linux_size);
    if (err)
      return err;
    playground = get_virtual_current_address (ch);
  }

  *extra_mem = playground + extraoff;

  /* Now load the segments into the area we claimed.  */
  auto grub_err_t offset_phdr (Elf32_Phdr *phdr, grub_addr_t *addr, int *do_load);
  grub_err_t offset_phdr (Elf32_Phdr *phdr, grub_addr_t *addr, int *do_load)
    {
      if (phdr->p_type != PT_LOAD)
	{
	  *do_load = 0;
	  return 0;
	}
      *do_load = 1;

      /* Linux's program headers incorrectly contain virtual addresses.
       * Translate those to physical, and offset to the area we claimed.  */
      *addr = (grub_addr_t) (phdr->p_paddr - base + playground);
      return 0;
    }
  return grub_elf32_load (elf, offset_phdr, 0, 0);
}

static grub_err_t
grub_linux_load64 (grub_elf_t elf, void **extra_mem, grub_size_t extra_size)
{
  Elf64_Addr base;
  int extraoff;
  grub_err_t err;

  /* Linux's entry point incorrectly contains a virtual address.  */
  entry_addr = elf->ehdr.ehdr64.e_entry;

  linux_size = grub_elf64_size (elf, &base, 0);
  if (linux_size == 0)
    return grub_errno;
  target_addr = base;
  /* Pad it; the kernel scribbles over memory beyond its load address.  */
  linux_size += 0x100000;
  linux_size = ALIGN_UP (base + linux_size, 4) - base;
  extraoff = linux_size;
  linux_size += extra_size;

  relocator = grub_relocator_new ();
  if (!relocator)
    return grub_errno;

  {
    grub_relocator_chunk_t ch;
    err = grub_relocator_alloc_chunk_addr (relocator, &ch,
					   target_addr & 0x1fffffff,
					   linux_size);
    if (err)
      return err;
    playground = get_virtual_current_address (ch);
  }

  *extra_mem = playground + extraoff;

  /* Now load the segments into the area we claimed.  */
  auto grub_err_t offset_phdr (Elf64_Phdr *phdr, grub_addr_t *addr, int *do_load);
  grub_err_t offset_phdr (Elf64_Phdr *phdr, grub_addr_t *addr, int *do_load)
    {
      if (phdr->p_type != PT_LOAD)
	{
	  *do_load = 0;
	  return 0;
	}
      *do_load = 1;
      /* Linux's program headers incorrectly contain virtual addresses.
       * Translate those to physical, and offset to the area we claimed.  */
      *addr = (grub_addr_t) (phdr->p_paddr - base + playground);
      return 0;
    }
  return grub_elf64_load (elf, offset_phdr, 0, 0);
}

static grub_err_t
grub_cmd_linux (grub_command_t cmd __attribute__ ((unused)),
		int argc, char *argv[])
{
  grub_elf_t elf = 0;
  int i;
  int size;
  void *extra = NULL;
  grub_uint32_t *linux_argv;
  char *linux_args;
  grub_err_t err;
#ifdef GRUB_MACHINE_MIPS_YEELOONG
  char *linux_envs;
  grub_uint32_t *linux_envp;
#endif

  if (argc == 0)
    return grub_error (GRUB_ERR_BAD_ARGUMENT, "no kernel specified");

  elf = grub_elf_open (argv[0]);
  if (! elf)
    return grub_errno;

  if (elf->ehdr.ehdr32.e_type != ET_EXEC)
    {
      grub_elf_close (elf);
      return grub_error (GRUB_ERR_UNKNOWN_OS,
			 "this ELF file is not of the right type\n");
    }

  /* Release the previously used memory.  */
  grub_loader_unset ();
  loaded = 0;

  /* For arguments.  */
  linux_argc = argc;
#ifdef GRUB_MACHINE_MIPS_LOONGSON
  linux_argc++;
#endif
  /* Main arguments.  */
  size = (linux_argc) * sizeof (grub_uint32_t); 
  /* Initrd address and size.  */
  size += 2 * sizeof (grub_uint32_t); 
  /* NULL terminator.  */
  size += sizeof (grub_uint32_t); 

  /* First argument is always "a0".  */
  size += ALIGN_UP (sizeof ("a0"), 4);
  /* Normal arguments.  */
  for (i = 1; i < argc; i++)
    size += ALIGN_UP (grub_strlen (argv[i]) + 1, 4);
#ifdef GRUB_MACHINE_MIPS_LOONGSON
  size += ALIGN_UP (sizeof (loongson_machtypes[0]), 4);
#endif

  /* rd arguments.  */
  size += ALIGN_UP (sizeof ("rd_start=0xXXXXXXXXXXXXXXXX"), 4);
  size += ALIGN_UP (sizeof ("rd_size=0xXXXXXXXXXXXXXXXX"), 4);

  /* For the environment.  */
  size += sizeof (grub_uint32_t);
  size += 4 * sizeof (grub_uint32_t);
  size += ALIGN_UP (sizeof ("memsize=XXXXXXXXXXXXXXXXXXXX"), 4)
    + ALIGN_UP (sizeof ("highmemsize=XXXXXXXXXXXXXXXXXXXX"), 4)
    + ALIGN_UP (sizeof ("busclock=XXXXXXXXXX"), 4)
    + ALIGN_UP (sizeof ("cpuclock=XXXXXXXXXX"), 4);

  if (grub_elf_is_elf32 (elf))
    err = grub_linux_load32 (elf, &extra, size);
  else
  if (grub_elf_is_elf64 (elf))
    err = grub_linux_load64 (elf, &extra, size);
  else
    err = grub_error (GRUB_ERR_BAD_FILE_TYPE, "unknown ELF class");

  grub_elf_close (elf);

  if (err)
    return err;

  linux_argv = extra;
  argv_off = (grub_uint8_t *) linux_argv - (grub_uint8_t *) playground;
  extra = linux_argv + (linux_argc + 1 + 2);
  linux_args = extra;

  grub_memcpy (linux_args, "a0", sizeof ("a0"));
  *linux_argv = (grub_uint8_t *) linux_args - (grub_uint8_t *) playground
    + target_addr;
  linux_argv++;
  linux_args += ALIGN_UP (sizeof ("a0"), 4);

#ifdef GRUB_MACHINE_MIPS_LOONGSON
  {
    unsigned mtype = grub_arch_machine;
    if (mtype >= ARRAY_SIZE (loongson_machtypes))
      mtype = 0;
    /* In Loongson platform, it is the responsibility of the bootloader/firmware
       to supply the OS kernel with machine type information.  */
    grub_memcpy (linux_args, loongson_machtypes[mtype],
		 sizeof (loongson_machtypes[mtype]));
    *linux_argv = (grub_uint8_t *) linux_args - (grub_uint8_t *) playground
      + target_addr;
    linux_argv++;
    linux_args += ALIGN_UP (sizeof (loongson_machtypes[mtype]), 4);
  }
#endif

  for (i = 1; i < argc; i++)
    {
      grub_memcpy (linux_args, argv[i], grub_strlen (argv[i]) + 1);
      *linux_argv = (grub_uint8_t *) linux_args - (grub_uint8_t *) playground
	+ target_addr;
      linux_argv++;
      linux_args += ALIGN_UP (grub_strlen (argv[i]) + 1, 4);
    }

  /* Reserve space for rd arguments.  */
  rd_addr_arg_off = (grub_uint8_t *) linux_args - (grub_uint8_t *) playground;
  linux_args += ALIGN_UP (sizeof ("rd_start=0xXXXXXXXXXXXXXXXX"), 4);
  *linux_argv = 0;
  linux_argv++;

  rd_size_arg_off = (grub_uint8_t *) linux_args - (grub_uint8_t *) playground;
  linux_args += ALIGN_UP (sizeof ("rd_size=0xXXXXXXXXXXXXXXXX"), 4);
  *linux_argv = 0;
  linux_argv++;

  *linux_argv = 0;

  extra = linux_args;

#ifdef GRUB_MACHINE_MIPS_YEELOONG
  linux_envp = extra;
  envp_off = (grub_uint8_t *) linux_envp - (grub_uint8_t *) playground;
  linux_envs = (char *) (linux_envp + 5);
  grub_snprintf (linux_envs, sizeof ("memsize=XXXXXXXXXXXXXXXXXXXX"),
		 "memsize=%lld",
		 (unsigned long long) grub_mmap_get_lower () >> 20);
  linux_envp[0] = (grub_uint8_t *) linux_envs - (grub_uint8_t *) playground
    + target_addr;
  linux_envs += ALIGN_UP (grub_strlen (linux_envs) + 1, 4);
  grub_snprintf (linux_envs, sizeof ("highmemsize=XXXXXXXXXXXXXXXXXXXX"),
		 "highmemsize=%lld",
		 (unsigned long long) grub_mmap_get_upper () >> 20);
  linux_envp[1] = (grub_uint8_t *) linux_envs - (grub_uint8_t *) playground
    + target_addr;
  linux_envs += ALIGN_UP (grub_strlen (linux_envs) + 1, 4);

  grub_snprintf (linux_envs, sizeof ("busclock=XXXXXXXXXX"),
		 "busclock=%d", grub_arch_busclock);
  linux_envp[2] = (grub_uint8_t *) linux_envs - (grub_uint8_t *) playground
    + target_addr;
  linux_envs += ALIGN_UP (grub_strlen (linux_envs) + 1, 4);
  grub_snprintf (linux_envs, sizeof ("cpuclock=XXXXXXXXXX"),
		 "cpuclock=%d", grub_arch_cpuclock);
  linux_envp[3] = (grub_uint8_t *) linux_envs - (grub_uint8_t *) playground
    + target_addr;
  linux_envs += ALIGN_UP (grub_strlen (linux_envs) + 1, 4);

  linux_envp[4] = 0;
#endif

  grub_loader_set (grub_linux_boot, grub_linux_unload, 1);
  initrd_loaded = 0;
  loaded = 1;
  grub_dl_ref (my_mod);

  return GRUB_ERR_NONE;
}

static grub_err_t
grub_cmd_initrd (grub_command_t cmd __attribute__ ((unused)),
		 int argc, char *argv[])
{
  grub_file_t file = 0;
  grub_ssize_t size;
  void *initrd_src;
  grub_addr_t initrd_dest;
  grub_err_t err;

  if (argc == 0)
    return grub_error (GRUB_ERR_BAD_ARGUMENT, "no initrd specified");

  if (!loaded)
    return grub_error (GRUB_ERR_BAD_ARGUMENT, "you need to load Linux first.");

  if (initrd_loaded)
    return grub_error (GRUB_ERR_BAD_ARGUMENT, "only one initrd can be loaded.");

  grub_file_filter_disable_compression ();
  file = grub_file_open (argv[0]);
  if (! file)
    return grub_errno;

  size = grub_file_size (file);

  {
    grub_relocator_chunk_t ch;

    err = grub_relocator_alloc_chunk_align (relocator, &ch,
					    (target_addr & 0x1fffffff)
					    + linux_size + 0x10000,
					    (0x10000000 - size),
					    size, 0x10000,
					    GRUB_RELOCATOR_PREFERENCE_NONE);

    if (err)
      {
	grub_file_close (file);
	return err;
      }
    initrd_src = get_virtual_current_address (ch);
    initrd_dest = get_physical_target_address (ch) | 0x80000000;
  }

  if (grub_file_read (file, initrd_src, size) != size)
    {
      grub_error (GRUB_ERR_FILE_READ_ERROR, "couldn't read file");
      grub_file_close (file);

      return grub_errno;
    }

  grub_snprintf ((char *) playground + rd_addr_arg_off,
		 sizeof ("rd_start=0xXXXXXXXXXXXXXXXX"), "rd_start=0x%llx",
		(unsigned long long) initrd_dest);
  ((grub_uint32_t *) (playground + argv_off))[linux_argc]
    = target_addr + rd_addr_arg_off;
  linux_argc++;

  grub_snprintf ((char *) playground + rd_size_arg_off,
		sizeof ("rd_size=0xXXXXXXXXXXXXXXXXX"), "rd_size=0x%llx",
		(unsigned long long) size);
  ((grub_uint32_t *) (playground + argv_off))[linux_argc]
    = target_addr + rd_size_arg_off;
  linux_argc++;

  initrd_loaded = 1;

  grub_file_close (file);

  return GRUB_ERR_NONE;
}

static grub_command_t cmd_linux, cmd_initrd;

GRUB_MOD_INIT(linux)
{
  cmd_linux = grub_register_command ("linux", grub_cmd_linux,
				     0, N_("Load Linux."));
  cmd_initrd = grub_register_command ("initrd", grub_cmd_initrd,
				      0, N_("Load initrd."));
  my_mod = mod;
}

GRUB_MOD_FINI(linux)
{
  grub_unregister_command (cmd_linux);
  grub_unregister_command (cmd_initrd);
}<|MERGE_RESOLUTION|>--- conflicted
+++ resolved
@@ -33,26 +33,14 @@
 /* For frequencies.  */
 #include <grub/machine/time.h>
 
-<<<<<<< HEAD
-#ifdef GRUB_MACHINE_MIPS_YEELOONG
-
+#ifdef GRUB_MACHINE_MIPS_LOONGSON
 #include <grub/pci.h>
-
-/* This can be detected on runtime from PMON, but:
-     a) it wouldn't work when GRUB is the firmware
-   and
-     b) for now we only support Yeeloong anyway.  */
-#define LOONGSON_MACHTYPE "machtype=lemote-yeeloong-2f-8.9inches"
-=======
-#ifdef GRUB_MACHINE_MIPS_LOONGSON
-#include <grub/machine/kernel.h>
 
 const char loongson_machtypes[][60] =
   {
     [GRUB_ARCH_MACHINE_YEELOONG] = "machtype=lemote-yeeloong-2f-8.9inches",
     [GRUB_ARCH_MACHINE_FULOONG]  = "machtype=lemote-fuloong-2f-unknown"
   };
->>>>>>> 5d063cdc
 #endif
 
 static grub_dl_t my_mod;
@@ -66,7 +54,7 @@
 static grub_addr_t target_addr, entry_addr;
 static int linux_argc;
 static grub_off_t argv_off;
-#ifdef GRUB_MACHINE_MIPS_YEELOONG
+#ifdef GRUB_MACHINE_MIPS_LOONGSON
 static grub_off_t envp_off;
 #endif
 static grub_off_t rd_addr_arg_off, rd_size_arg_off;
@@ -81,7 +69,7 @@
   state.gpr[1] = entry_addr;
   state.gpr[4] = linux_argc;
   state.gpr[5] = target_addr + argv_off;
-#ifdef GRUB_MACHINE_MIPS_YEELOONG
+#ifdef GRUB_MACHINE_MIPS_LOONGSON
   state.gpr[6] = target_addr + envp_off;
 #else
   state.gpr[6] = 0;
@@ -224,7 +212,7 @@
   grub_uint32_t *linux_argv;
   char *linux_args;
   grub_err_t err;
-#ifdef GRUB_MACHINE_MIPS_YEELOONG
+#ifdef GRUB_MACHINE_MIPS_LOONGSON
   char *linux_envs;
   grub_uint32_t *linux_envp;
 #endif
@@ -344,7 +332,7 @@
 
   extra = linux_args;
 
-#ifdef GRUB_MACHINE_MIPS_YEELOONG
+#ifdef GRUB_MACHINE_MIPS_LOONGSON
   linux_envp = extra;
   envp_off = (grub_uint8_t *) linux_envp - (grub_uint8_t *) playground;
   linux_envs = (char *) (linux_envp + 5);
