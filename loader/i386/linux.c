--- conflicted
+++ resolved
@@ -471,11 +471,11 @@
   switch (grub_video_get_driver_id ())
     {
     case GRUB_VIDEO_DRIVER_VBE:
-      params->have_vga = GRUB_VIDEO_LINUX_TYPE_VLFB;
+      params->have_vga = GRUB_VIDEO_LINUX_TYPE_VESA;
       break;
 
     default:
-      params->have_vga = GRUB_VIDEO_LINUX_TYPE_SIMPLE_LFB;
+      params->have_vga = GRUB_VIDEO_LINUX_TYPE_SIMPLE;
       break;
     }
 
@@ -630,14 +630,13 @@
       grub_errno = GRUB_ERR_NONE;
     }
 
-<<<<<<< HEAD
   err = grub_linux_setup_video (params);
   if (err)
     {
       grub_print_error ();
       grub_errno = GRUB_ERR_NONE;
 #if HAS_VGA_TEXT
-      params->have_vga = GRUB_VIDEO_LINUX_TYPE_EGA_TEXT;
+      params->have_vga = GRUB_VIDEO_LINUX_TYPE_TEXT;
       params->video_mode = 0x3;
 #else
       params->have_vga = 0;
@@ -649,21 +648,8 @@
 
   /* Initialize these last, because terminal position could be affected by printfs above.  */
 #ifndef GRUB_MACHINE_IEEE1275
-  if (params->have_vga == GRUB_VIDEO_LINUX_TYPE_EGA_TEXT)
-#endif
-=======
-  if (! grub_linux_setup_video (params))
-    params->have_vga = GRUB_VIDEO_LINUX_TYPE_VESA;
-  else
-    {
-      params->have_vga = GRUB_VIDEO_LINUX_TYPE_TEXT;
-      params->video_width = 80;
-      params->video_height = 25;
-    }
-
-  /* Initialize these last, because terminal position could be affected by printfs above.  */
   if (params->have_vga == GRUB_VIDEO_LINUX_TYPE_TEXT)
->>>>>>> 6f7db5d6
+#endif
     {
       grub_term_output_t term;
       int found = 0;
@@ -840,12 +826,7 @@
       goto fail;
     }
 
-#ifdef GRUB_MACHINE_EFI
-  /* XXX Linux assumes that only elilo can boot Linux on EFI!!!  */
-  params->type_of_loader = (LINUX_LOADER_ID_ELILO << 4);
-#else
   params->type_of_loader = (LINUX_LOADER_ID_GRUB << 4);
-#endif
 
   /* These two are used (instead of cmd_line_ptr) by older versions of Linux,
      and otherwise ignored.  */
