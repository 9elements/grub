/*
 *  GRUB  --  GRand Unified Bootloader
 *  Copyright (C) 2005,2006,2007,2008,2009  Free Software Foundation, Inc.
 *
 *  GRUB is free software: you can redistribute it and/or modify
 *  it under the terms of the GNU General Public License as published by
 *  the Free Software Foundation, either version 3 of the License, or
 *  (at your option) any later version.
 *
 *  GRUB is distributed in the hope that it will be useful,
 *  but WITHOUT ANY WARRANTY; without even the implied warranty of
 *  MERCHANTABILITY or FITNESS FOR A PARTICULAR PURPOSE.  See the
 *  GNU General Public License for more details.
 *
 *  You should have received a copy of the GNU General Public License
 *  along with GRUB.  If not, see <http://www.gnu.org/licenses/>.
 */

#include <grub/normal.h>
#include <grub/term.h>
#include <grub/misc.h>
#include <grub/mm.h>
#include <grub/loader.h>
#include <grub/command.h>
#include <grub/parser.h>
#include <grub/auth.h>
#include <grub/i18n.h>

enum update_mode
  {
    NO_LINE,
    SINGLE_LINE,
    ALL_LINES
  };

struct line
{
  /* The line buffer.  */
  char *buf;
  /* The length of the line.  */
  int len;
  /* The maximum length of the line.  */
  int max_len;
};

struct per_term_screen
{
  struct grub_term_output *term;
  /* The X coordinate.  */
  int x;
  /* The Y coordinate.  */
  int y;
};

struct screen
{
  /* The array of lines.  */
  struct line *lines;
  /* The number of lines.  */
  int num_lines;
  /* The current column.  */
  int column;
  /* The real column.  */
  int real_column;
  /* The current line.  */
  int line;
  /* The kill buffer.  */
  char *killed_text;
  /* The flag of a completion window.  */
  int completion_shown;

  struct per_term_screen *terms;
  unsigned nterms;
};

/* Used for storing completion items temporarily.  */
static struct line completion_buffer;
static int completion_type;

/* Initialize a line.  */
static int
init_line (struct line *linep)
{
  linep->len = 0;
  linep->max_len = 80; /* XXX */
  linep->buf = grub_malloc (linep->max_len);
  if (! linep->buf)
    return 0;

  return 1;
}

/* Allocate extra space if necessary.  */
static int
ensure_space (struct line *linep, int extra)
{
  if (linep->max_len < linep->len + extra)
    {
      linep->max_len = linep->len + extra + 80; /* XXX */
      linep->buf = grub_realloc (linep->buf, linep->max_len + 1);
      if (! linep->buf)
	return 0;
    }

  return 1;
}

/* Return the number of lines occupied by this line on the screen.  */
static int
get_logical_num_lines (struct line *linep, struct per_term_screen *term_screen)
{
  return (linep->len / grub_term_entry_width (term_screen->term)) + 1;
}

/* Print a line.  */
static void
print_line (struct line *linep, int offset, int start, int y,
	    struct per_term_screen *term_screen)
{
  grub_term_gotoxy (term_screen->term, 
		    GRUB_TERM_LEFT_BORDER_X + GRUB_TERM_MARGIN + start + 1,
		    y + GRUB_TERM_FIRST_ENTRY_Y);

  if (linep->len >= offset + grub_term_entry_width (term_screen->term))
    {
      char *p, c;
      p = linep->buf + offset + grub_term_entry_width (term_screen->term);
      c = *p;
      *p = 0;
      grub_puts_terminal (linep->buf + offset + start, term_screen->term);
      *p = c;
      grub_putcode ('\\', term_screen->term);
    }
  else
    {
      int i;
      char *p, c;

      p = linep->buf + linep->len;
      c = *p;
      *p = 0;
      grub_puts_terminal (linep->buf + offset + start, term_screen->term);
      *p = c;

      for (i = 0;
	   i <= grub_term_entry_width (term_screen->term) - linep->len + offset;
	   i++)
	grub_putcode (' ', term_screen->term);
    }
}

/* Print an empty line.  */
static void
print_empty_line (int y, struct per_term_screen *term_screen)
{
  int i;

  grub_term_gotoxy (term_screen->term,
		    GRUB_TERM_LEFT_BORDER_X + GRUB_TERM_MARGIN + 1,
		    y + GRUB_TERM_FIRST_ENTRY_Y);

  for (i = 0; i < grub_term_entry_width (term_screen->term) + 1; i++)
    grub_putcode (' ', term_screen->term);
}

/* Print an up arrow.  */
static void
print_up (int flag, struct per_term_screen *term_screen)
{
  grub_term_gotoxy (term_screen->term, GRUB_TERM_LEFT_BORDER_X 
		    + grub_term_entry_width (term_screen->term),
		    GRUB_TERM_FIRST_ENTRY_Y);

  if (flag)
    grub_putcode (GRUB_TERM_DISP_UP, term_screen->term);
  else
    grub_putcode (' ', term_screen->term);
}

/* Print a down arrow.  */
static void
print_down (int flag, struct per_term_screen *term_screen)
{
  grub_term_gotoxy (term_screen->term, GRUB_TERM_LEFT_BORDER_X
		    + grub_term_border_width (term_screen->term),
		    GRUB_TERM_TOP_BORDER_Y 
		    + grub_term_num_entries (term_screen->term));

  if (flag)
    grub_putcode (GRUB_TERM_DISP_DOWN, term_screen->term);
  else
    grub_putcode (' ', term_screen->term);
}

/* Draw the lines of the screen SCREEN.  */
static void
update_screen (struct screen *screen, struct per_term_screen *term_screen,
	       int region_start, int region_column,
	       int up, int down, enum update_mode mode)
{
  int up_flag = 0;
  int down_flag = 0;
  int y;
  int i;
  struct line *linep;

  /* Check if scrolling is necessary.  */
  if (term_screen->y < 0 || term_screen->y
      >= grub_term_num_entries (term_screen->term))
    {
      if (term_screen->y < 0)
	term_screen->y = 0;
      else
	term_screen->y = grub_term_num_entries (term_screen->term) - 1;

      region_start = 0;
      region_column = 0;
      up = 1;
      down = 1;
      mode = ALL_LINES;
    }

  if (mode != NO_LINE)
    {
      /* Draw lines. This code is tricky, because this must calculate logical
	 positions.  */
      y = term_screen->y - screen->column
	/ grub_term_entry_width (term_screen->term);
      i = screen->line;
      linep = screen->lines + i;
      while (y > 0)
	{
	   i--;
	   linep--;
	   y -= get_logical_num_lines (linep, term_screen);
	}

      if (y < 0 || i > 0)
	up_flag = 1;

      do
	{
	  int column;

	  for (column = 0;
	       column <= linep->len
		 && y < grub_term_num_entries (term_screen->term);
	       column += grub_term_entry_width (term_screen->term), y++)
	    {
	      if (y < 0)
		continue;

	      if (i == region_start)
		{
		  if (region_column >= column
		      && region_column
		      < (column
			 + grub_term_entry_width (term_screen->term)))
		    print_line (linep, column, region_column - column, y,
				term_screen);
		  else if (region_column < column)
		    print_line (linep, column, 0, y, term_screen);
		}
	      else if (i > region_start && mode == ALL_LINES)
		print_line (linep, column, 0, y, term_screen);
	    }

	  if (y == grub_term_num_entries (term_screen->term))
	    {
	      if (column <= linep->len || i + 1 < screen->num_lines)
		down_flag = 1;
	    }

	  linep++;
	  i++;

	  if (mode == ALL_LINES && i == screen->num_lines)
	    for (; y < grub_term_num_entries (term_screen->term); y++)
	      print_empty_line (y, term_screen);

	}
      while (y < grub_term_num_entries (term_screen->term));

      /* Draw up and down arrows.  */
      if (up)
	print_up (up_flag, term_screen);
      if (down)
	print_down (down_flag, term_screen);
    }

  /* Place the cursor.  */
  grub_term_gotoxy (term_screen->term, 
		    GRUB_TERM_LEFT_BORDER_X + GRUB_TERM_MARGIN + 1
		    + term_screen->x,
		    GRUB_TERM_FIRST_ENTRY_Y + term_screen->y);

  grub_term_refresh (term_screen->term);
}

static void
update_screen_all (struct screen *screen,
		   int region_start, int region_column,
		   int up, int down, enum update_mode mode)
{
  unsigned i;
  for (i = 0; i < screen->nterms; i++)
    update_screen (screen, &screen->terms[i], region_start, region_column,
		   up, down, mode);
}

static int
insert_string (struct screen *screen, char *s, int update)
{
  int region_start = screen->num_lines;
  int region_column = 0;
  int down[screen->nterms];
  enum update_mode mode[screen->nterms];
  unsigned i;

  for (i = 0; i < screen->nterms; i++)
    {
      down[i] = 0;
      mode[i] = NO_LINE;
    }

  while (*s)
    {
      if (*s == '\n')
	{
	  /* LF is special because it creates a new line.  */
	  struct line *current_linep;
	  struct line *next_linep;
	  int size;

	  /* Make a new line.  */
	  screen->num_lines++;
	  screen->lines = grub_realloc (screen->lines,
					screen->num_lines
					* sizeof (struct line));
	  if (! screen->lines)
	    return 0;

	  /* Scroll down. */
	  grub_memmove (screen->lines + screen->line + 2,
			screen->lines + screen->line + 1,
			((screen->num_lines - screen->line - 2)
			 * sizeof (struct line)));

	  if (! init_line (screen->lines + screen->line + 1))
	    return 0;

	  /* Fold the line.  */
	  current_linep = screen->lines + screen->line;
	  next_linep = current_linep + 1;
	  size = current_linep->len - screen->column;

	  if (! ensure_space (next_linep, size))
	    return 0;

	  grub_memmove (next_linep->buf,
			current_linep->buf + screen->column,
			size);
	  current_linep->len = screen->column;
	  next_linep->len = size;

	  /* Update a dirty region.  */
	  if (region_start > screen->line)
	    {
	      region_start = screen->line;
	      region_column = screen->column;
	    }

	  for (i = 0; i < screen->nterms; i++)
	    {
	      mode[i] = ALL_LINES;
	      down[i] = 1; /* XXX not optimal.  */
	    }

	  /* Move the cursor.  */
	  screen->column = screen->real_column = 0;
	  screen->line++;
	  for (i = 0; i < screen->nterms; i++)
	    {
	      screen->terms[i].x = 0;
	      screen->terms[i].y++;
	    }
	  s++;
	}
      else
	{
	  /* All but LF.  */
	  char *p;
	  struct line *current_linep;
	  int size;
	  int orig_num[screen->nterms], new_num[screen->nterms];

	  /* Find a string delimited by LF.  */
	  p = grub_strchr (s, '\n');
	  if (! p)
	    p = s + grub_strlen (s);

	  /* Insert the string.  */
	  current_linep = screen->lines + screen->line;
	  size = p - s;
	  if (! ensure_space (current_linep, size))
	    return 0;

	  grub_memmove (current_linep->buf + screen->column + size,
			current_linep->buf + screen->column,
			current_linep->len - screen->column);
	  grub_memmove (current_linep->buf + screen->column,
			s,
			size);
	  for (i = 0; i < screen->nterms; i++)
	    orig_num[i] = get_logical_num_lines (current_linep,
						 &screen->terms[i]);
	  current_linep->len += size;
	  for (i = 0; i < screen->nterms; i++)
	    new_num[i] = get_logical_num_lines (current_linep,
						&screen->terms[i]);

	  /* Update the dirty region.  */
	  if (region_start > screen->line)
	    {
	      region_start = screen->line;
	      region_column = screen->column;
	    }

	  for (i = 0; i < screen->nterms; i++)
	    if (orig_num[i] != new_num[i])
	      {
		mode[i] = ALL_LINES;
		down[i] = 1; /* XXX not optimal.  */
	      }
	    else if (mode[i] != ALL_LINES)
	      mode[i] = SINGLE_LINE;

	  /* Move the cursor.  */
	  screen->column += size;
	  screen->real_column = screen->column;
	  for (i = 0; i < screen->nterms; i++)
	    {
	      screen->terms[i].x += size;
	      screen->terms[i].y += screen->terms[i].x
		/ grub_term_entry_width (screen->terms[i].term);
	      screen->terms[i].x
		%= grub_term_entry_width (screen->terms[i].term);
	    }
	  s = p;
	}
    }

  if (update)
    for (i = 0; i < screen->nterms; i++)
      update_screen (screen, &screen->terms[i],
		     region_start, region_column, 0, down[i], mode[i]);

  return 1;
}

/* Release the resource allocated for SCREEN.  */
static void
destroy_screen (struct screen *screen)
{
  int i;

  if (screen->lines)
    for (i = 0; i < screen->num_lines; i++)
      {
	struct line *linep = screen->lines + i;

	if (linep)
	  grub_free (linep->buf);
      }

  grub_free (screen->killed_text);
  grub_free (screen->lines);
  grub_free (screen->terms);
  grub_free (screen);
}

/* Make a new screen.  */
static struct screen *
make_screen (grub_menu_entry_t entry)
{
  struct screen *screen;
  unsigned i;

  /* Initialize the screen.  */
  screen = grub_zalloc (sizeof (*screen));
  if (! screen)
    return 0;

  screen->num_lines = 1;
  screen->lines = grub_malloc (sizeof (struct line));
  if (! screen->lines)
    goto fail;

  /* Initialize the first line which must be always present.  */
  if (! init_line (screen->lines))
    goto fail;

  insert_string (screen, (char *) entry->sourcecode, 0);

  /* Reset the cursor position.  */
  screen->column = 0;
  screen->real_column = 0;
  screen->line = 0;
  for (i = 0; i < screen->nterms; i++)
    {
      screen->terms[i].x = 0;
      screen->terms[i].y = 0;
    }

  return screen;

 fail:
  destroy_screen (screen);
  return 0;
}

static int
forward_char (struct screen *screen, int update)
{
  struct line *linep;
  unsigned i;

  linep = screen->lines + screen->line;
  if (screen->column < linep->len)
    {
      screen->column++;
      for (i = 0; i < screen->nterms; i++)
	{
	  screen->terms[i].x++;
	  if (screen->terms[i].x
	      == grub_term_entry_width (screen->terms[i].term))
	    {
	      screen->terms[i].x = 0;
	      screen->terms[i].y++;
	    }
	}
    }
  else if (screen->num_lines > screen->line + 1)
    {
      screen->column = 0;
      screen->line++;
      for (i = 0; i < screen->nterms; i++)
	{
	  screen->terms[i].x = 0;
	  screen->terms[i].y++;
	}
    }

  screen->real_column = screen->column;

  if (update)
    update_screen_all (screen, screen->num_lines, 0, 0, 0, NO_LINE);
  return 1;
}

static int
backward_char (struct screen *screen, int update)
{
  unsigned i;

  if (screen->column > 0)
    {
      screen->column--;
      for (i = 0; i < screen->nterms; i++)
	{
	  screen->terms[i].x--;
	  if (screen->terms[i].x == -1)
	    {
	      screen->terms[i].x
		= grub_term_entry_width (screen->terms[i].term) - 1;
	      screen->terms[i].y--;
	    }
	}
    }
  else if (screen->line > 0)
    {
      struct line *linep;

      screen->line--;
      linep = screen->lines + screen->line;
      screen->column = linep->len;
      for (i = 0; i < screen->nterms; i++)
	{
	  screen->terms[i].x = screen->column
	    % grub_term_entry_width (screen->terms[i].term);
	  screen->terms[i].y--;
	}
    }

  screen->real_column = screen->column;

  if (update)
    update_screen_all (screen, screen->num_lines, 0, 0, 0, NO_LINE);

  return 1;
}

static int
previous_line (struct screen *screen, int update)
{
  unsigned i;

  if (screen->line > 0)
    {
      struct line *linep;
      int col;

      /* How many physical lines from the current position
	 to the first physical line?  */
      col = screen->column;

      screen->line--;

      linep = screen->lines + screen->line;
      if (linep->len < screen->real_column)
	screen->column = linep->len;
      else
	screen->column = screen->real_column;

      for (i = 0; i < screen->nterms; i++)
	{
	  int dy;
	  dy = col / grub_term_entry_width (screen->terms[i].term);

	  /* How many physical lines from the current position
	     to the last physical line?  */
	  dy += (linep->len / grub_term_entry_width (screen->terms[i].term)
		 - screen->column
		 / grub_term_entry_width (screen->terms[i].term));
	
	  screen->terms[i].y -= dy + 1;
	  screen->terms[i].x
	    = screen->column % grub_term_entry_width (screen->terms[i].term);
      }
    }
  else
    {
      for (i = 0; i < screen->nterms; i++)
	{
	  screen->terms[i].y
	    -= screen->column / grub_term_entry_width (screen->terms[i].term);
	  screen->terms[i].x = 0;
	}
      screen->column = 0;
    }

  if (update)
    update_screen_all (screen, screen->num_lines, 0, 0, 0, NO_LINE);

  return 1;
}

static int
next_line (struct screen *screen, int update)
{
  unsigned i;

  if (screen->line < screen->num_lines - 1)
    {
      struct line *linep;
      int l1, c1;

      /* How many physical lines from the current position
	 to the last physical line?  */
      linep = screen->lines + screen->line;
      l1 = linep->len;
      c1 = screen->column;

      screen->line++;

      linep++;
      if (linep->len < screen->real_column)
	screen->column = linep->len;
      else
	screen->column = screen->real_column;

      for (i = 0; i < screen->nterms; i++)
	{
	  int dy;
	  dy = l1 / grub_term_entry_width (screen->terms[i].term)
	    - c1 / grub_term_entry_width (screen->terms[i].term);
	  /* How many physical lines from the current position
	     to the first physical line?  */
	  dy += screen->column / grub_term_entry_width (screen->terms[i].term);
	  screen->terms[i].y += dy + 1;
	  screen->terms[i].x = screen->column
	    % grub_term_entry_width (screen->terms[i].term);
	}
    }
  else
    {
      struct line *linep;
      int l, s;
      
      linep = screen->lines + screen->line;
      l = linep->len;
      s = screen->column;
      screen->column = linep->len;
      for (i = 0; i < screen->nterms; i++)
	{
	  screen->terms[i].y 
	    += (l / grub_term_entry_width (screen->terms[i].term)
		-  s / grub_term_entry_width (screen->terms[i].term));
	  screen->terms[i].x
	    = screen->column % grub_term_entry_width (screen->terms[i].term);
	}
    }

  if (update)
    update_screen_all (screen, screen->num_lines, 0, 0, 0, NO_LINE);

  return 1;
}

static int
beginning_of_line (struct screen *screen, int update)
{
  unsigned i;
  int col;
  
  col = screen->column;
  screen->column = screen->real_column = 0;
  for (i = 0; i < screen->nterms; i++)
    {
      screen->terms[i].x = 0;
      screen->terms[i].y -= col / grub_term_entry_width (screen->terms[i].term);
    }

  if (update)
    update_screen_all (screen, screen->num_lines, 0, 0, 0, NO_LINE);

  return 1;
}

static int
end_of_line (struct screen *screen, int update)
{
  struct line *linep;
  unsigned i;
  int col;

  linep = screen->lines + screen->line;
  col = screen->column;
  screen->column = screen->real_column = linep->len;
  for (i = 0; i < screen->nterms; i++)
    {
      screen->terms[i].y 
	+= (linep->len / grub_term_entry_width (screen->terms->term)
	    - col / grub_term_entry_width (screen->terms->term));
      screen->terms[i].x
	= screen->column % grub_term_entry_width (screen->terms->term);
    }

  if (update)
    update_screen_all (screen, screen->num_lines, 0, 0, 0, NO_LINE);

  return 1;
}

static int
delete_char (struct screen *screen, int update)
{
  struct line *linep;
  int start = screen->num_lines;
  int column = 0;

  linep = screen->lines + screen->line;
  if (linep->len > screen->column)
    {
      int orig_num[screen->nterms], new_num;
      unsigned i;

      for (i = 0; i < screen->nterms; i++)
	orig_num[i] = get_logical_num_lines (linep, &screen->terms[i]);

      grub_memmove (linep->buf + screen->column,
		    linep->buf + screen->column + 1,
		    linep->len - screen->column - 1);
      linep->len--;

      start = screen->line;
      column = screen->column;

      screen->real_column = screen->column;

      if (update)
	{
	  for (i = 0; i < screen->nterms; i++)
	    {
	      new_num = get_logical_num_lines (linep, &screen->terms[i]);
	      if (orig_num[i] != new_num)
		update_screen (screen, &screen->terms[i],
			       start, column, 0, 0, ALL_LINES);
	      else
		update_screen (screen, &screen->terms[i],
			       start, column, 0, 0, SINGLE_LINE);
	    }
	}
    }
  else if (screen->num_lines > screen->line + 1)
    {
      struct line *next_linep;

      next_linep = linep + 1;
      if (! ensure_space (linep, next_linep->len))
	return 0;

      grub_memmove (linep->buf + linep->len, next_linep->buf, next_linep->len);
      linep->len += next_linep->len;

      grub_free (next_linep->buf);
      grub_memmove (next_linep,
		    next_linep + 1,
		    (screen->num_lines - screen->line - 2)
		    * sizeof (struct line));
      screen->num_lines--;

      start = screen->line;
      column = screen->column;

      screen->real_column = screen->column;
      if (update)
	update_screen_all (screen, start, column, 0, 1, ALL_LINES);
    }

  return 1;
}

static int
backward_delete_char (struct screen *screen, int update)
{
  int saved_column;
  int saved_line;

  saved_column = screen->column;
  saved_line = screen->line;

  if (! backward_char (screen, 0))
    return 0;

  if (saved_column != screen->column || saved_line != screen->line)
    if (! delete_char (screen, update))
      return 0;

  return 1;
}

static int
kill_line (struct screen *screen, int continuous, int update)
{
  struct line *linep;
  char *p;
  int size;
  int offset;

  p = screen->killed_text;
  if (! continuous && p)
    p[0] = '\0';

  linep = screen->lines + screen->line;
  size = linep->len - screen->column;

  if (p)
    offset = grub_strlen (p);
  else
    offset = 0;

  if (size > 0)
    {
      int orig_num[screen->nterms], new_num;
      unsigned i;

      p = grub_realloc (p, offset + size + 1);
      if (! p)
	return 0;

      grub_memmove (p + offset, linep->buf + screen->column, size);
      p[offset + size - 1] = '\0';

      screen->killed_text = p;

      for (i = 0; i < screen->nterms; i++)
	orig_num[i] = get_logical_num_lines (linep, &screen->terms[i]);
      linep->len = screen->column;

      if (update)
	{
	  new_num = get_logical_num_lines (linep, &screen->terms[i]);
	  for (i = 0; i < screen->nterms; i++)
	    {
	      if (orig_num[i] != new_num)
		update_screen (screen, &screen->terms[i],
			       screen->line, screen->column, 0, 1, ALL_LINES);
	      else
		update_screen (screen, &screen->terms[i],
			       screen->line, screen->column, 0, 0, SINGLE_LINE);
	    }
	}
    }
  else if (screen->line + 1 < screen->num_lines)
    {
      p = grub_realloc (p, offset + 1 + 1);
      if (! p)
	return 0;

      p[offset] = '\n';
      p[offset + 1] = '\0';

      screen->killed_text = p;

      return delete_char (screen, update);
    }

  return 1;
}

static int
yank (struct screen *screen, int update)
{
  if (screen->killed_text)
    return insert_string (screen, screen->killed_text, update);

  return 1;
}

static int
open_line (struct screen *screen, int update)
{
  int saved_y[screen->nterms];
  unsigned i;

  for (i = 0; i < screen->nterms; i++)
    saved_y[i] = screen->terms[i].y;

  if (! insert_string (screen, "\n", 0))
    return 0;

  if (! backward_char (screen, 0))
    return 0;

  for (i = 0; i < screen->nterms; i++)
    screen->terms[i].y = saved_y[i];

  if (update)
    update_screen_all (screen, screen->line, screen->column, 0, 1, ALL_LINES);

  return 1;
}

/* A completion hook to print items.  */
static void
store_completion (const char *item, grub_completion_type_t type,
		  int count __attribute__ ((unused)))
{
  char *p;

<<<<<<< HEAD
  completion_type = type;
=======
  if (count == 0)
    {
      /* If this is the first time, print a label.  */
      const char *what;

      switch (type)
	{
	case GRUB_COMPLETION_TYPE_COMMAND:
	  what = N_("commands");
	  break;
	case GRUB_COMPLETION_TYPE_DEVICE:
	  what = N_("devices");
	  break;
	case GRUB_COMPLETION_TYPE_FILE:
	  what = N_("files");
	  break;
	case GRUB_COMPLETION_TYPE_PARTITION:
	  what = N_("partitions");
	  break;
	case GRUB_COMPLETION_TYPE_ARGUMENT:
	  what = N_("arguments");
	  break;
	default:
	  what = N_("things");
	  break;
	}

      grub_gotoxy (0, GRUB_TERM_HEIGHT - 3);
      grub_printf ("   ");
      grub_printf_ (N_("Possible %s are:"), _(what));
      grub_printf ("\n    ");
    }
>>>>>>> a1368118

  /* Make sure that the completion buffer has enough room.  */
  if (completion_buffer.max_len < (completion_buffer.len
				   + (int) grub_strlen (item) + 1 + 1))
    {
      grub_size_t new_len;

      new_len = completion_buffer.len + grub_strlen (item) + 80;
      p = grub_realloc (completion_buffer.buf, new_len);
      if (! p)
	{
	  /* Possibly not fatal.  */
	  grub_errno = GRUB_ERR_NONE;
	  return;
	}
      p[completion_buffer.len] = 0;
      completion_buffer.buf = p;
      completion_buffer.max_len = new_len;
    }

  p = completion_buffer.buf + completion_buffer.len;
  if (completion_buffer.len != 0)
    {
      *p++ = ' ';
      completion_buffer.len++;
    }
  grub_strcpy (p, item);
  completion_buffer.len += grub_strlen (item);
}

static int
complete (struct screen *screen, int continuous, int update)
{
  char saved_char;
  struct line *linep;
  int restore;
  char *insert;
  static int count = -1;
  unsigned i;
  grub_uint32_t *ucs4;
  grub_size_t buflen;
  grub_ssize_t ucs4len;

  if (continuous)
    count++;
  else
    count = 0;

  completion_buffer.buf = 0;
  completion_buffer.len = 0;
  completion_buffer.max_len = 0;

  linep = screen->lines + screen->line;
  saved_char = linep->buf[screen->column];
  linep->buf[screen->column] = '\0';

  insert = grub_normal_do_completion (linep->buf, &restore, store_completion);

  linep->buf[screen->column] = saved_char;

  buflen = grub_strlen (completion_buffer.buf);
  ucs4 = grub_malloc (sizeof (grub_uint32_t) * (buflen + 1));

  if (!ucs4)
    {
      grub_print_error ();
      grub_errno = GRUB_ERR_NONE;
      return 1;
    }

  ucs4len = grub_utf8_to_ucs4 (ucs4, buflen,
			       (grub_uint8_t *) completion_buffer.buf,
			       buflen, 0);
  ucs4[ucs4len] = 0;

  if (restore)
    for (i = 0; i < screen->nterms; i++)
      {
	int num_sections = ((completion_buffer.len
			     + grub_term_width (screen->terms[i].term) - 8 - 1)
			    / (grub_term_width (screen->terms[i].term) - 8));
	grub_uint32_t *endp;
	grub_uint16_t pos;
	grub_uint32_t *p = ucs4;

	pos = grub_term_getxy (screen->terms[i].term);
	grub_term_gotoxy (screen->terms[i].term, 0,
			  grub_term_height (screen->terms[i].term) - 3);

	screen->completion_shown = 1;

	grub_term_gotoxy (screen->terms[i].term, 0,
			  grub_term_height (screen->terms[i].term) - 3);
	grub_puts_terminal ("   ", screen->terms[i].term);
	switch (completion_type)
	  {
	  case GRUB_COMPLETION_TYPE_COMMAND:
	    grub_puts_terminal (_("Possible commands are:"),
				screen->terms[i].term);
	    break;
	  case GRUB_COMPLETION_TYPE_DEVICE:
	    grub_puts_terminal (_("Possible devices are:"),
				screen->terms[i].term);
	    break;
	  case GRUB_COMPLETION_TYPE_FILE:
	    grub_puts_terminal (_("Possible files are:"),
				screen->terms[i].term);
	    break;
	  case GRUB_COMPLETION_TYPE_PARTITION:
	    grub_puts_terminal (_("Possible partitions are:"),
				screen->terms[i].term);
	    break;
	  case GRUB_COMPLETION_TYPE_ARGUMENT:
	    grub_puts_terminal (_("Possible arguments are:"),
				screen->terms[i].term);
	    break;
	  default:
	    grub_puts_terminal (_("Possible things are:"),
				screen->terms[i].term);
	    break;
	  }

	grub_puts_terminal ("\n    ", screen->terms[i].term);

	p += (count % num_sections)
	  * (grub_term_width (screen->terms[i].term) - 8);
	endp = p + (grub_term_width (screen->terms[i].term) - 8);

	if (p != ucs4)
	  grub_putcode (GRUB_TERM_DISP_LEFT, screen->terms[i].term);
	else
	  grub_putcode (' ', screen->terms[i].term);

	while (*p && p < endp)
	  grub_putcode (*p++, screen->terms[i].term);

	if (*p)
	  grub_putcode (GRUB_TERM_DISP_RIGHT, screen->terms[i].term);
	grub_term_gotoxy (screen->terms[i].term, pos >> 8, pos & 0xFF);
      }

  if (insert)
    {
      insert_string (screen, insert, update);
      count = -1;
      grub_free (insert);
    }
  else if (update)
    grub_refresh ();

  grub_free (completion_buffer.buf);
  return 1;
}

/* Clear displayed completions.  */
static void
clear_completions (struct per_term_screen *term_screen)
{
  grub_uint16_t pos;
  unsigned i, j;

  pos = grub_term_getxy (term_screen->term);
  grub_term_gotoxy (term_screen->term, 0,
		    grub_term_height (term_screen->term) - 3);

  for (i = 0; i < 2; i++)
    {
      for (j = 0; j < grub_term_width (term_screen->term) - 1; j++)
	grub_putcode (' ', term_screen->term);
      grub_putcode ('\n', term_screen->term);
    }

  grub_term_gotoxy (term_screen->term, pos >> 8, pos & 0xFF);
  grub_term_refresh (term_screen->term);
}

static void
clear_completions_all (struct screen *screen)
{
  unsigned i;

  for (i = 0; i < screen->nterms; i++)
    clear_completions (&screen->terms[i]);
}

/* Execute the command list in the screen SCREEN.  */
static int
run (struct screen *screen)
{
  int currline = 0;
  char *nextline;

  auto grub_err_t editor_getline (char **line, int cont);
  grub_err_t editor_getline (char **line, int cont __attribute__ ((unused)))
    {
      struct line *linep = screen->lines + currline;
      char *p;

      if (currline > screen->num_lines)
	{
	  *line = 0;
	  return 0;
	}

      /* Trim down space characters.  */
      for (p = linep->buf + linep->len - 1;
	   p >= linep->buf && grub_isspace (*p);
	   p--)
	;
      *++p = '\0';

      linep->len = p - linep->buf;
      for (p = linep->buf; grub_isspace (*p); p++)
	;
      *line = grub_strdup (p);
      currline++;
      return 0;
    }

  grub_cls ();
  grub_printf ("  ");
  grub_printf_ (N_("Booting a command list"));
  grub_printf ("\n\n");


  /* Execute the script, line for line.  */
  while (currline < screen->num_lines)
    {
      editor_getline (&nextline, 0);
      if (grub_parser_get_current ()->parse_line (nextline, editor_getline))
	break;
    }

  if (grub_errno == GRUB_ERR_NONE && grub_loader_is_loaded ())
    /* Implicit execution of boot, only if something is loaded.  */
    grub_command_execute ("boot", 0, 0);

  if (grub_errno != GRUB_ERR_NONE)
    {
      grub_print_error ();
      grub_errno = GRUB_ERR_NONE;
      grub_wait_after_message ();
    }

  return 1;
}

/* Edit a menu entry with an Emacs-like interface.  */
void
grub_menu_entry_run (grub_menu_entry_t entry)
{
  struct screen *screen;
  int prev_c;
  grub_err_t err = GRUB_ERR_NONE;
  unsigned i;
  grub_term_output_t term;

  err = grub_auth_check_authentication (NULL);

  if (err)
    {
      grub_print_error ();
      grub_errno = GRUB_ERR_NONE;
      return;
    }

  screen = make_screen (entry);
  if (! screen)
    return;

  screen->terms = NULL;

 refresh:
  grub_free (screen->terms);
  screen->nterms = 0;
  FOR_ACTIVE_TERM_OUTPUTS(term)
    screen->nterms++;
  screen->terms = grub_malloc (screen->nterms * sizeof (screen->terms[0]));
  if (!screen->terms)
    {
      grub_print_error ();
      grub_errno = GRUB_ERR_NONE;
      return;
    }
  i = 0;
  FOR_ACTIVE_TERM_OUTPUTS(term)
  {
    screen->terms[i].term = term;
    screen->terms[i].x = 0;
    screen->terms[i].y = 0;
    i++;
  }
  /* Draw the screen.  */
  for (i = 0; i < screen->nterms; i++)
    grub_menu_init_page (0, 1, screen->terms[i].term);
  update_screen_all (screen, 0, 0, 1, 1, ALL_LINES);
  for (i = 0; i < screen->nterms; i++)
    grub_term_setcursor (screen->terms[i].term, 1);
  prev_c = '\0';

  while (1)
    {
      int c = GRUB_TERM_ASCII_CHAR (grub_getkey ());

      if (screen->completion_shown)
	{
	  clear_completions_all (screen);
	  screen->completion_shown = 0;
	}

      if (grub_normal_exit_level)
	{
	  destroy_screen (screen);
	  return;
	}

      switch (c)
	{
	case 16: /* C-p */
	  if (! previous_line (screen, 1))
	    goto fail;
	  break;

	case 14: /* C-n */
	  if (! next_line (screen, 1))
	    goto fail;
	  break;

	case 6: /* C-f */
	  if (! forward_char (screen, 1))
	    goto fail;
	  break;

	case 2: /* C-b */
	  if (! backward_char (screen, 1))
	    goto fail;
	  break;

	case 1: /* C-a */
	  if (! beginning_of_line (screen, 1))
	    goto fail;
	  break;

	case 5: /* C-e */
	  if (! end_of_line (screen, 1))
	    goto fail;
	  break;

	case '\t': /* C-i */
	  if (! complete (screen, prev_c == c, 1))
	    goto fail;
	  break;

	case 4: /* C-d */
	  if (! delete_char (screen, 1))
	    goto fail;
	  break;

	case 8: /* C-h */
	  if (! backward_delete_char (screen, 1))
	    goto fail;
	  break;

	case 11: /* C-k */
	  if (! kill_line (screen, prev_c == c, 1))
	    goto fail;
	  break;

	case 21: /* C-u */
	  /* FIXME: What behavior is good for this key?  */
	  break;

	case 25: /* C-y */
	  if (! yank (screen, 1))
	    goto fail;
	  break;

	case 12: /* C-l */
	  /* FIXME: centering.  */
	  goto refresh;

	case 15: /* C-o */
	  if (! open_line (screen, 1))
	    goto fail;
	  break;

	case '\n':
	case '\r':
	  if (! insert_string (screen, "\n", 1))
	    goto fail;
	  break;

	case '\e':
	  destroy_screen (screen);
	  return;

	case 3: /* C-c */
	  grub_cmdline_run (1);
	  goto refresh;

	case 24: /* C-x */
	  if (! run (screen))
	    goto fail;
	  goto refresh;

	case 18: /* C-r */
	case 19: /* C-s */
	case 20: /* C-t */
	  /* FIXME */
	  break;

	default:
	  if (grub_isprint (c))
	    {
	      char buf[2];

	      buf[0] = c;
	      buf[1] = '\0';
	      if (! insert_string (screen, buf, 1))
		goto fail;
	    }
	  break;
	}

      prev_c = c;
    }

 fail:
  destroy_screen (screen);

  grub_cls ();
  grub_print_error ();
  grub_errno = GRUB_ERR_NONE;
  grub_putchar ('\n');
  grub_printf_ (N_("Press any key to continue..."));
  (void) grub_getkey ();
}<|MERGE_RESOLUTION|>--- conflicted
+++ resolved
@@ -959,42 +959,7 @@
 {
   char *p;
 
-<<<<<<< HEAD
   completion_type = type;
-=======
-  if (count == 0)
-    {
-      /* If this is the first time, print a label.  */
-      const char *what;
-
-      switch (type)
-	{
-	case GRUB_COMPLETION_TYPE_COMMAND:
-	  what = N_("commands");
-	  break;
-	case GRUB_COMPLETION_TYPE_DEVICE:
-	  what = N_("devices");
-	  break;
-	case GRUB_COMPLETION_TYPE_FILE:
-	  what = N_("files");
-	  break;
-	case GRUB_COMPLETION_TYPE_PARTITION:
-	  what = N_("partitions");
-	  break;
-	case GRUB_COMPLETION_TYPE_ARGUMENT:
-	  what = N_("arguments");
-	  break;
-	default:
-	  what = N_("things");
-	  break;
-	}
-
-      grub_gotoxy (0, GRUB_TERM_HEIGHT - 3);
-      grub_printf ("   ");
-      grub_printf_ (N_("Possible %s are:"), _(what));
-      grub_printf ("\n    ");
-    }
->>>>>>> a1368118
 
   /* Make sure that the completion buffer has enough room.  */
   if (completion_buffer.max_len < (completion_buffer.len
