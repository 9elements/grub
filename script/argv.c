/* argv.c - methods for constructing argument vector */
/*
 *  GRUB  --  GRand Unified Bootloader
 *  Copyright (C) 2010  Free Software Foundation, Inc.
 *
 *  GRUB is free software: you can redistribute it and/or modify
 *  it under the terms of the GNU General Public License as published by
 *  the Free Software Foundation, either version 3 of the License, or
 *  (at your option) any later version.
 *
 *  GRUB is distributed in the hope that it will be useful,
 *  but WITHOUT ANY WARRANTY; without even the implied warranty of
 *  MERCHANTABILITY or FITNESS FOR A PARTICULAR PURPOSE.  See the
 *  GNU General Public License for more details.
 *
 *  You should have received a copy of the GNU General Public License
 *  along with GRUB.  If not, see <http://www.gnu.org/licenses/>.
 */

#include <grub/mm.h>
#include <grub/fs.h>
#include <grub/env.h>
#include <grub/file.h>
#include <grub/device.h>
#include <grub/script_sh.h>

<<<<<<< HEAD
#include <regex.h>

#define ARG_ALLOCATION_UNIT  (32 * sizeof (char))
#define ARGV_ALLOCATION_UNIT (8 * sizeof (void*))
=======
static unsigned
round_up_exp (unsigned v)
{
  v--;
  v |= v >> 1;
  v |= v >> 2;
  v |= v >> 4;
  v |= v >> 8;
  v |= v >> 16;

  if (sizeof (v) > 4)
    v |= v >> 32;

  v++;
  v += (v == 0);

  return v;
}
>>>>>>> 868bebea

static inline int regexop (char ch);
static char ** merge (char **lhs, char **rhs);
static char *make_dir (const char *prefix, const char *start, const char *end);
static int make_regex (const char *regex_start, const char *regex_end,
		       regex_t *regexp);
static void split_path (char *path, char **suffix_end, char **regex_end);
static char ** match_devices (const regex_t *regexp);
static char ** match_files (const char *prefix, const char *suffix_start,
			    const char *suffix_end, const regex_t *regexp);
static char ** match_paths_with_escaped_suffix (char **paths,
						const char *suffix_start,
						const char *suffix_end,
						const regex_t *regexp);
static int expand (char *arg, struct grub_script_argv *argv);

void
grub_script_argv_free (struct grub_script_argv *argv)
{
  unsigned i;

  if (argv->args)
    {
      for (i = 0; i < argv->argc; i++)
	grub_free (argv->args[i]);

      grub_free (argv->args);
    }

  argv->argc = 0;
  argv->args = 0;
}

/* Prepare for next argc.  */
int
grub_script_argv_next (struct grub_script_argv *argv)
{
  char **p = argv->args;

  if (argv->argc == 0)
    {
      p = grub_malloc (2 * sizeof (char *));
      if (! p)
	return 1;

      argv->argc = 1;
      argv->args = p;
      argv->args[0] = 0;
      argv->args[1] = 0;
      return 0;
    }

  if (! argv->args[argv->argc - 1])
    return 0;

  p = grub_realloc (p, round_up_exp ((argv->argc + 1) * sizeof (char *)));
  if (! p)
    return 1;

  argv->argc++;
  argv->args = p;
  argv->args[argv->argc] = 0;
  return 0;
}

enum append_type {
  APPEND_RAW,
  APPEND_ESCAPED,
  APPEND_UNESCAPED
};

static int
append (struct grub_script_argv *argv, const char *s, enum append_type type)
{
  int a;
  int b;
  char ch;
  char *p = argv->args[argv->argc - 1];

  if (! s)
    return 0;

  a = p ? grub_strlen (p) : 0;
  b = grub_strlen (s) * (type == APPEND_ESCAPED ? 2 : 1);

  p = grub_realloc (p, round_up_exp ((a + b + 1) * sizeof (char)));
  if (! p)
    return 1;

  switch (type)
    {
    case APPEND_RAW:
      grub_strcpy (p + a, s);
      break;

    case APPEND_ESCAPED:
      while ((ch = *s++))
	{
	  if (regexop (ch))
	    p[a++] = '\\';
	  p[a++] = ch;
	}
      p[a] = '\0';
      break;

    case APPEND_UNESCAPED:
      while ((ch = *s++))
	{
	  if (ch == '\\' && regexop (*s))
	    p[a++] = *s++;
	  else
	    p[a++] = ch;
	}
      p[a] = '\0';
      break;
    }

  argv->args[argv->argc - 1] = p;
  return 0;
}


/* Append `s' to the last argument.  */
int
grub_script_argv_append (struct grub_script_argv *argv, const char *s)
{
  return append (argv, s, APPEND_RAW);
}

/* Append `s' to the last argument, but escape any shell regex ops.  */
int
grub_script_argv_append_escaped (struct grub_script_argv *argv, const char *s)
{
  return append (argv, s, APPEND_ESCAPED);
}

/* Append `s' to the last argument, but unescape any escaped shell regex ops.  */
int
grub_script_argv_append_unescaped (struct grub_script_argv *argv, const char *s)
{
  return append (argv, s, APPEND_UNESCAPED);
}

/* Split `s' and append words as multiple arguments.  */
int
grub_script_argv_split_append (struct grub_script_argv *argv, char *s)
{
  char ch;
  char *p;
  int errors = 0;

  if (! s)
    return 0;

  while (! errors && *s)
    {
      p = s;
      while (*s && ! grub_isspace (*s))
	s++;

      ch = *s;
      *s = '\0';
      errors += grub_script_argv_append (argv, p);
      *s = ch;

      while (*s && grub_isspace (*s))
	s++;

      if (*s)
	errors += grub_script_argv_next (argv);
    }
  return errors;
}

/* Expand `argv' as per shell expansion rules.  */
int
grub_script_argv_expand (struct grub_script_argv *argv)
{
  int i;
  struct grub_script_argv result = { 0, 0 };

  for (i = 0; argv->args[i]; i++)
    if (expand (argv->args[i], &result))
      goto fail;

  grub_script_argv_free (argv);
  *argv = result;
  return 0;

 fail:

  grub_script_argv_free (&result);
  return 1;
}

static char **
merge (char **dest, char **ps)
{
  int i;
  int j;
  char **p;

  if (! dest)
    return ps;

  if (! ps)
    return dest;

  for (i = 0; dest[i]; i++)
    ;
  for (j = 0; ps[j]; j++)
    ;

  p = grub_realloc (dest, sizeof (char*) * (i + j + 1));
  if (! p)
    {
      grub_free (dest);
      grub_free (ps);
      return 0;
    }

  for (j = 0; ps[j]; j++)
    dest[i++] = ps[j];
  dest[i] = 0;

  grub_free (ps);
  return dest;
}

static inline int
regexop (char ch)
{
  return grub_strchr ("*.\\", ch) ? 1 : 0;
}

static char *
make_dir (const char *prefix, const char *start, const char *end)
{
  char ch;
  unsigned i;
  unsigned n;
  char *result;

  i = grub_strlen (prefix);
  n = i + end - start;

  result = grub_malloc (n + 1);
  if (! result)
    return 0;

  grub_strcpy (result, prefix);
  while (start < end && (ch = *start++))
    if (ch == '\\' && regexop (*start))
      result[i++] = *start++;
    else
      result[i++] = ch;

  result[i] = '\0';
  return result;
}

static int
make_regex (const char *start, const char *end, regex_t *regexp)
{
  char ch;
  int i = 0;
  unsigned len = end - start;
  char *buffer = grub_malloc (len * 2 + 1); /* worst case size. */

  while (start < end)
    {
      /* XXX Only * expansion for now.  */
      switch ((ch = *start++))
	{
	case '\\':
	  buffer[i++] = ch;
	  if (*start != '\0')
	    buffer[i++] = *start++;
	  break;

	case '.':
	  buffer[i++] = '\\';
	  buffer[i++] = '.';
	  break;

	case '*':
	  buffer[i++] = '.';
	  buffer[i++] = '*';
	  break;

	default:
	  buffer[i++] = ch;
	}
    }
  buffer[i] = '\0';

  if (regcomp (regexp, buffer, RE_SYNTAX_GNU_AWK))
    {
      grub_free (buffer);
      return 1;
    }

  grub_free (buffer);
  return 0;
}

static void
split_path (char *str, char **suffix_end, char **regex_end)
{
  char ch = 0;
  int regex = 0;

  char *end;
  char *split;

  split = end = str;
  while ((ch = *end))
    {
      if (ch == '\\' && end[1])
	end++;
      else if (regexop (ch))
	regex = 1;
      else if (ch == '/' && ! regex)
	split = end + 1;
      else if (ch == '/' && regex)
	break;

      end++;
    }

  *regex_end = end;
  if (! regex)
    *suffix_end = end;
  else
    *suffix_end = split;
}

static char **
match_devices (const regex_t *regexp)
{
  int i;
  int ndev;
  char **devs;

  auto int match (const char *name);
  int match (const char *name)
  {
    char **t;
    char *buffer = grub_xasprintf ("(%s)", name);
    if (! buffer)
      return 1;

    grub_dprintf ("expand", "matching: %s\n", buffer);
    if (regexec (regexp, buffer, 0, 0, 0))
      {
	grub_free (buffer);
	return 0;
      }

    t = grub_realloc (devs, sizeof (char*) * (ndev + 2));
    if (! t)
      return 1;

    devs = t;
    devs[ndev++] = buffer;
    devs[ndev] = 0;
    return 0;
  }

  ndev = 0;
  devs = 0;

  if (grub_device_iterate (match))
    goto fail;

  return devs;

 fail:

  for (i = 0; devs && devs[i]; i++)
    grub_free (devs[i]);

  if (devs)
    grub_free (devs);

  return 0;
}

static char **
match_files (const char *prefix, const char *suffix, const char *end,
	     const regex_t *regexp)
{
  int i;
  int error;
  char **files;
  unsigned nfile;
  char *dir;
  const char *path;
  char *device_name;
  grub_fs_t fs;
  grub_device_t dev;

  auto int match (const char *name, const struct grub_dirhook_info *info);
  int match (const char *name, const struct grub_dirhook_info *info)
  {
    char **t;
    char *buffer;

    /* skip hidden files, . and .. */
    if (name[0] == '.')
      return 0;

    grub_dprintf ("expand", "matching: %s in %s\n", name, dir);
    if (regexec (regexp, name, 0, 0, 0))
      return 0;

    buffer = grub_xasprintf ("%s%s", dir, name);
    if (! buffer)
      return 1;

    t = grub_realloc (files, sizeof (char*) * (nfile + 2));
    if (! t)
      {
	grub_free (buffer);
	return 1;
      }

    files = t;
    files[nfile++] = buffer;
    files[nfile] = 0;
    return 0;
  }

  nfile = 0;
  files = 0;
  dev = 0;
  device_name = 0;
  grub_error_push ();

  dir = make_dir (prefix, suffix, end);
  if (! dir)
    goto fail;

  device_name = grub_file_get_device_name (dir);
  dev = grub_device_open (device_name);
  if (! dev)
    goto fail;

  fs = grub_fs_probe (dev);
  if (! fs)
    goto fail;

  path = grub_strchr (dir, ')');
  if (! path)
    goto fail;
  path++;

  if (fs->dir (dev, path, match))
    goto fail;

  grub_free (dir);
  grub_device_close (dev);
  grub_free (device_name);
  grub_error_pop ();
  return files;

 fail:

  if (dir)
    grub_free (dir);

  for (i = 0; files && files[i]; i++)
    grub_free (files[i]);

  if (files)
    grub_free (files);

  if (dev)
    grub_device_close (dev);

  if (device_name)
    grub_free (device_name);

  grub_error_pop ();
  return 0;
}

static char **
match_paths_with_escaped_suffix (char **paths,
				 const char *suffix, const char *end,
				 const regex_t *regexp)
{
  if (paths == 0 && suffix == end)
    return match_devices (regexp);

  else if (paths == 0 && suffix[0] == '(')
    return match_files ("", suffix, end, regexp);

  else if (paths == 0 && suffix[0] == '/')
    {
      char **r;
      unsigned n;
      char *root;
      char *prefix;

      root = grub_env_get ("root");
      if (! root)
	return 0;

      prefix = grub_xasprintf ("(%s)", root);
      if (! prefix)
	return 0;

      r = match_files (prefix, suffix, end, regexp);
      grub_free (prefix);
      return r;
    }
  else if (paths)
    {
      int i, j;
      char **r = 0;

      for (i = 0; paths[i]; i++)
	{
	  char **p;

	  p = match_files (paths[i], suffix, end, regexp);
	  if (! p)
	    continue;

	  r = merge (r, p);
	  if (! r)
	    return 0;
	}
      return r;
    }

  return 0;
}

static int
expand (char *arg, struct grub_script_argv *argv)
{
  char *p;
  char *dir;
  char *reg;
  char **paths = 0;

  unsigned i;
  regex_t regex;

  p = arg;
  while (*p)
    {
      /* split `p' into two components: (p..dir), (dir...reg)

	 (p...dir):  path that doesn't need expansion

	 (dir...reg): part of path that needs expansion
       */
      split_path (p, &dir, &reg);
      if (dir < reg)
	{
	  if (make_regex (dir, reg, &regex))
	    goto fail;

	  paths = match_paths_with_escaped_suffix (paths, p, dir, &regex);
	  regfree (&regex);

	  if (! paths)
	    goto done;
	}
      p = reg;
    }

  if (! paths)
    {
      grub_script_argv_next (argv);
      grub_script_argv_append_unescaped (argv, arg);
    }
  else
    for (i = 0; paths[i]; i++)
      {
	grub_script_argv_next (argv);
	grub_script_argv_append (argv, paths[i]);
      }

 done:

  return 0;

 fail:

  regfree (&regex);
  return 1;
}<|MERGE_RESOLUTION|>--- conflicted
+++ resolved
@@ -24,12 +24,11 @@
 #include <grub/device.h>
 #include <grub/script_sh.h>
 
-<<<<<<< HEAD
 #include <regex.h>
 
 #define ARG_ALLOCATION_UNIT  (32 * sizeof (char))
 #define ARGV_ALLOCATION_UNIT (8 * sizeof (void*))
-=======
+
 static unsigned
 round_up_exp (unsigned v)
 {
@@ -48,7 +47,6 @@
 
   return v;
 }
->>>>>>> 868bebea
 
 static inline int regexop (char ch);
 static char ** merge (char **lhs, char **rhs);
